--- conflicted
+++ resolved
@@ -73,11 +73,7 @@
     :target: https://github.com/openego/eGo/
     :alt: GitHub stars
 
-<<<<<<< HEAD
-.. |readthedocs| image:: https://readthedocs.org/projects/openego/badge/?version=dev
-    :target: http://openego.readthedocs.io/en/latest/?badge=dev
-=======
+
 .. |readthedocs| image:: https://readthedocs.org/projects/openego/badge/?version=master
     :target: http://openego.readthedocs.io/en/latest/?badge=master
->>>>>>> 1cb51c7d
     :alt: Documentation Status