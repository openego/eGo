--- conflicted
+++ resolved
@@ -1,8 +1,5 @@
 *.pyc
 gurobi.log
 __pycache__/
-<<<<<<< HEAD
 results
-=======
 *.egg-info
->>>>>>> 79737d83
