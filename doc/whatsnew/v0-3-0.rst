--- conflicted
+++ resolved
@@ -10,13 +10,8 @@
 --------------
 
 * Update of dependencies
-<<<<<<< HEAD
-* Impelementing of Ding0 grid parallelization
-* Redesign of application of the methods call and structure of the calculation settings 
-=======
 * Implemting of Ding0 grid parallelization
 * Redesign of scenario settings and API simplifications
->>>>>>> 0ad37e5d
 * Adding and using the Power Flow of eTraGo in eGo
 * Testing  and using new dataprocessing Version v0.4.3, v0.4.4 and v0.4.5  
 * make eGo installable from pip via ``pip3 install eGo -- process-dependency-links``
