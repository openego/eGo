--- conflicted
+++ resolved
@@ -36,11 +36,6 @@
     ego.etrago_line_loading()
 
 
-<<<<<<< HEAD
-#    print(ego.etrago.storage_charges)
-#    ego.etrago_network.plot()
-=======
->>>>>>> 790a14ab
 """
 
     # add country code to bus and geometry (shapely)
