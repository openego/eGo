--- conflicted
+++ resolved
@@ -3,92 +3,10 @@
     "eTraGo": true,
     "eDisGo": true,
     "csv_import_eTraGo": false,
-<<<<<<< HEAD
     "csv_import_eDisGo": false,
     "data_dir": ".../data_in",
     "results_dir": ".../data_out",
     "random_seed": 42
-  },
-  "eTraGo": {
-    "db": "oedb",
-    "gridversion": "v0.4.5",
-    "method": "lopf",
-    "pf_post_lopf": true,
-    "start_snapshot": 1000,
-    "end_snapshot" : 1005,
-    "solver": "gurobi",
-    "solver_options":{},
-    "scn_name": "eGo 100",
-    "scn_extension": null,
-    "scn_decommissioning": null,
-    "lpfile":  false,
-    "csv_export":  "results/your_results",
-    "db_export": false,
-    "extendable": ["storage", "network"],
-    "generator_noise": 789456,
-    "minimize_loading": false,
-    "ramp_limits": false,
-    "extra_functionality": null,
-    "network_clustering_kmeans": 10,
-    "load_cluster": false,
-    "network_clustering_ehv": false,
-    "disaggregation": "uniform",
-    "snapshot_clustering": false,
-    "parallelisation": false,
-    "skip_snapshots": false,
-    "line_grouping": false,
-    "branch_capacity_factor": {"HV": 0.5, "eHV" : 0.7},
-    "load_shedding": false,
-    "foreign_lines" :{"carrier": "AC", "capacity": "osmTGmod"},
-    "comments": ""
-  },
-  "eDisGo": {
-    "db": "oedb",
-    "gridversion": "v0.4.5",
-    "grid_path": "/path/to_your/.dingo/grids",
-    "choice_mode": "cluster",
-    "cluster_attributes":["farthest_node", "wind_cap", "solar_cap", "extended_storage"],
-    "only_cluster": false,
-    "manual_grids": [],
-    "n_clusters": 2,
-    "parallelization":true,
-    "max_calc_time": 0.5,
-    "max_workers":2,
-    "max_cos_phi_renewable": 0.9,
-    "results": "results/another_result",
-    "solver": "gurobi",
-    "timesteps_pfa": "snapshot_analysis",
-    "tasks": ["1_setup_grid"]
-  },
-  "database": {
-    "tables": {
-      "egon_mv_grid_district": "grid.egon_mv_grid_district",
-      "generators_pv_status_quo": "supply.egon_power_plants_pv",
-      "generators_pv_rooftop": "supply.egon_power_plants_pv_roof_building",
-      "generators_wind_status_quo": "supply.egon_power_plants_wind",
-      "generators": "supply.egon_power_plants",
-      "etrago_load": "grid.egon_etrago_load",
-      "etrago_load_timeseries": "grid.egon_etrago_load_timeseries",
-      "heat_pump_capacity_individual": "supply.egon_individual_heating",
-      "pth_capacity_district_heating": "grid.egon_etrago_link"
-    },
-    "database_name": "<database_name>",
-    "host": "127.0.0.1",
-    "port": "59700",
-    "user": "<database_user>",
-    "password": "<database_password>"
-  },
-  "ssh": {
-    "enabled": true,
-    "user": "<server_user>",
-    "ip": "<server_ip>",
-    "port": "<server_port>",
-    "local_address": "127.0.0.1",
-    "local_port": "59700"
-  },
-  "external_config": "~/.ego/secondary_ego_config.json"
-=======
-    "csv_import_eDisGo": false
   },
   "eTraGo": {
     "db": "egon-data",
@@ -212,21 +130,46 @@
   "eDisGo": {
     "db": "oedb",
     "gridversion": "v0.4.5",
-    "ding0_path": "/path/to_your/.dingo/grids",
+    "grid_path": "/path/to_your/.dingo/grids",
     "choice_mode": "cluster",
     "cluster_attributes":["farthest_node", "wind_cap", "solar_cap", "extended_storage"],
     "only_cluster": false,
     "manual_grids": [],
-    "no_grids": 2,
+    "n_clusters": 2,
     "parallelization":true,
     "max_calc_time": 0.5,
     "max_workers":2,
-    "initial_reinforcement":true,
     "max_cos_phi_renewable": 0.9,
     "results": "results/another_result",
     "solver": "gurobi",
-    "timesteps_pfa": "snapshot_analysis"
-  }
-
->>>>>>> d1217712
+    "timesteps_pfa": "snapshot_analysis",
+    "tasks": ["1_setup_grid"]
+  },
+  "database": {
+    "tables": {
+      "egon_mv_grid_district": "grid.egon_mv_grid_district",
+      "generators_pv_status_quo": "supply.egon_power_plants_pv",
+      "generators_pv_rooftop": "supply.egon_power_plants_pv_roof_building",
+      "generators_wind_status_quo": "supply.egon_power_plants_wind",
+      "generators": "supply.egon_power_plants",
+      "etrago_load": "grid.egon_etrago_load",
+      "etrago_load_timeseries": "grid.egon_etrago_load_timeseries",
+      "heat_pump_capacity_individual": "supply.egon_individual_heating",
+      "pth_capacity_district_heating": "grid.egon_etrago_link"
+    },
+    "database_name": "<database_name>",
+    "host": "127.0.0.1",
+    "port": "59700",
+    "user": "<database_user>",
+    "password": "<database_password>"
+  },
+  "ssh": {
+    "enabled": true,
+    "user": "<server_user>",
+    "ip": "<server_ip>",
+    "port": "<server_port>",
+    "local_address": "127.0.0.1",
+    "local_port": "59700"
+  },
+  "external_config": "~/.ego/secondary_ego_config.json"
 }