--- conflicted
+++ resolved
@@ -6,11 +6,8 @@
     "recover": false,
     "result_id": null,
     "gridversion": "v0.4.2",
-<<<<<<< HEAD
     "csv_import": "/data/100_168h_storage"
-=======
-    "csv_import": false
->>>>>>> 1fc03a47
+
   },
   "eTraGo": {
     "method": "lopf",
@@ -49,13 +46,8 @@
   "eDisGo": {
      "ding0_files": "data/MV_grids/20180719171328",
      "choice_mode": "manual",
-<<<<<<< HEAD
      "manual_grids": [121],
-     "no_grids": 5
-=======
-     "manual_grids": [1729, 1730],
      "no_grids": 20,
      "parallelization":true
->>>>>>> 1fc03a47
   }
 }