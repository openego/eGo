{
  "global": {
    "eTraGo": true,
    "eDisGo": true,
    "db": "oedb",
    "recover": true,
    "result_id": 26,
    "gridversion": "v0.4.2"
  },
  "eTraGo": {
    "method": "lopf",
    "pf_post_lopf": false,
    "start_snapshot": 720,
    "end_snapshot" : 730,
    "solver": "gurobi",
    "solver_options":{"threads":4,
                      "method":2,
                      "crossover":1,
                      "BarConvTol":"1.e-5",
                      "FeasibilityTol":"1.e-5"},
    "scn_name": "NEP 2035",
    "scn_extension": null,
    "scn_decommissioning": null,
    "add_Belgium_Norway": false,
    "lpfile":  false,
    "results": false,
    "export": false,
    "extendable": "[]",
    "generator_noise": true,
    "reproduce_noise": false,
    "minimize_loading": false,
<<<<<<< HEAD
    "network_clustering_kmeans": 30,
=======
    "network_clustering_kmeans": false,
>>>>>>> c0402b5d
    "load_cluster": false,
    "network_clustering_ehv": false,
    "snapshot_clustering": false,
    "parallelisation": false,
    "skip_snapshots": false,
    "line_grouping": false,
    "branch_capacity_factor": 0.8,
    "load_shedding": true,
    "comments": "eDisGo integration"
  },
  "eDisGo": {
     "ding0_files": "data/MV_grids/20180713110719",
     "choice_mode": "cluster",
     "manual_grids": [],
     "no_grids": 2
  }
}<|MERGE_RESOLUTION|>--- conflicted
+++ resolved
@@ -29,11 +29,7 @@
     "generator_noise": true,
     "reproduce_noise": false,
     "minimize_loading": false,
-<<<<<<< HEAD
-    "network_clustering_kmeans": 30,
-=======
     "network_clustering_kmeans": false,
->>>>>>> c0402b5d
     "load_cluster": false,
     "network_clustering_ehv": false,
     "snapshot_clustering": false,
