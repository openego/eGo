{
  "global": {
    "eTraGo": true,
    "eDisGo": false,
    "db": "oedb",
    "result_id": 26,
    "recover": false,
    "gridversion": "v0.4.2"
  },
  "eTraGo": {
    "method": "lopf",
    "pf_post_lopf": false,
<<<<<<< HEAD
    "start_snapshot": 1,
    "end_snapshot" : 2,
=======
    "start_snapshot": 2952,
    "end_snapshot" : 2953,
>>>>>>> 363b5b2e
    "solver": "gurobi",
    "solver_options":{},
    "scn_name": "NEP 2035",
    "scn_extension": null,
    "scn_decommissioning": null,
    "add_Belgium_Norway": false,
    "lpfile":  false,
    "results": false,
    "export": false,
<<<<<<< HEAD
    "extendable": [],
=======
    "extendable": "['network', 'storages']",
>>>>>>> 363b5b2e
    "generator_noise": true,
    "reproduce_noise": false,
    "minimize_loading": false,
    "network_clustering_kmeans": false,
    "load_cluster": false,
    "network_clustering_ehv": false,
    "snapshot_clustering": false,
    "parallelisation": false,
    "skip_snapshots": false,
    "line_grouping": false,
<<<<<<< HEAD
    "branch_capacity_factor": 0.8,
    "load_shedding": true,
    "comments": "eDisGo integration"
=======
    "branch_capacity_factor": 1,
    "load_shedding": true,
    "comments": null
>>>>>>> 363b5b2e
  },
  "eDisGo": {
     "specs": true,
     "ding0_files": "data/MV_grids/20180712120156",
     "mv_cluster": null,
     "scn_name": "NEP 2035",
     "comments": "make a comment"
  }
}<|MERGE_RESOLUTION|>--- conflicted
+++ resolved
@@ -10,13 +10,8 @@
   "eTraGo": {
     "method": "lopf",
     "pf_post_lopf": false,
-<<<<<<< HEAD
     "start_snapshot": 1,
     "end_snapshot" : 2,
-=======
-    "start_snapshot": 2952,
-    "end_snapshot" : 2953,
->>>>>>> 363b5b2e
     "solver": "gurobi",
     "solver_options":{},
     "scn_name": "NEP 2035",
@@ -26,11 +21,7 @@
     "lpfile":  false,
     "results": false,
     "export": false,
-<<<<<<< HEAD
     "extendable": [],
-=======
-    "extendable": "['network', 'storages']",
->>>>>>> 363b5b2e
     "generator_noise": true,
     "reproduce_noise": false,
     "minimize_loading": false,
@@ -41,15 +32,9 @@
     "parallelisation": false,
     "skip_snapshots": false,
     "line_grouping": false,
-<<<<<<< HEAD
     "branch_capacity_factor": 0.8,
     "load_shedding": true,
     "comments": "eDisGo integration"
-=======
-    "branch_capacity_factor": 1,
-    "load_shedding": true,
-    "comments": null
->>>>>>> 363b5b2e
   },
   "eDisGo": {
      "specs": true,
