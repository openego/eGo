--- conflicted
+++ resolved
@@ -12,11 +12,9 @@
     "gridversion": "v0.3.0",
     "method": "lopf",
     "pf_post_lopf": false,
-
     "start_snapshot": 1,
     "end_snapshot" : 2,
     "scn_name": "SH Status Quo",
-
     "solver": "gurobi",
     "lpfile":  false,
     "results": false,
@@ -25,15 +23,10 @@
     "generator_noise": false,
     "reproduce_noise": false,
     "minimize_loading": false,
-
     "k_mean_clustering": false,
     "network_clustering": false,
     "parallelisation": false,
-<<<<<<< HEAD
-
-=======
     "skip_snapshots": false,
->>>>>>> 9dc2a581
     "line_grouping": false,
     "branch_capacity_factor": 1,
     "load_shedding": false,
@@ -44,4 +37,4 @@
      "specs": true,
      "comments": null
   }
-}
+}