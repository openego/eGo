--- conflicted
+++ resolved
@@ -418,15 +418,10 @@
     """
     logger.info('Specs for bus {}'.format(bus_id))
     if pf_post_lopf:
-<<<<<<< HEAD
-        logger.info('Specs including reactive power')
-
-=======
         logger.info('Active and reactive power interface')
     else:
         logger.info('Only active power interface')
         
->>>>>>> 879913d6
     specs_meta_data = {}
     performance = {}
 
@@ -470,18 +465,12 @@
     all_gens_df = etrago_network.generators[
         etrago_network.generators['bus'] == str(bus_id)
     ]
-<<<<<<< HEAD
-    idx_name = all_gens_df.index.name
-    all_gens_df.reset_index(inplace=True)
-    all_gens_df = all_gens_df.rename(columns={idx_name: 'generator_id'})
-=======
     all_gens_df.index.name = 'generator_id'
     
     all_gens_df.reset_index(inplace=True)
 
 #    all_gens_df = all_gens_df.rename(columns={idx_name: 'generator_id'})
    
->>>>>>> 879913d6
     all_gens_df = all_gens_df[[
         'generator_id',
         'p_nom',
@@ -516,6 +505,7 @@
 #    all_gens_df['name'] = names
 
 #    all_gens_df = all_gens_df.drop(['carrier'], axis=1)
+            
 
     # Conventionals
     t1 = time.perf_counter()
@@ -526,11 +516,11 @@
     conv_cap = conv_df[['p_nom', 'name']].groupby('name').sum().T
 
     conv_dsptch = pd.DataFrame(0.0,
-                               index=snap_idx,
-                               columns=list(set(conv_df['name'])))
+                                    index=snap_idx,
+                                    columns=list(set(conv_df['name'])))
     conv_reactive_power = pd.DataFrame(0.0,
-                                       index=snap_idx,
-                                       columns=list(set(conv_df['name'])))
+                                    index=snap_idx,
+                                    columns=list(set(conv_df['name'])))
 #    conv_dsptch_abs = pd.DataFrame(0.0,
 #                                   index=snap_idx,
 #                                   columns=list(set(conv_df['name'])))
@@ -544,17 +534,18 @@
 #        conv_dsptch_abs[source] = conv_dsptch_abs[source] + p
         if pf_post_lopf:
             q = etrago_network.generators_t.q[str(generator_id)]
-            q_norm = q / conv_cap[source]['p_nom']  # q normalized with p_nom
+            q_norm = q / conv_cap[source]['p_nom'] # q normalized with p_nom
             conv_reactive_power[source] = (
-                conv_reactive_power[source]
-                + q_norm)
+                    conv_reactive_power[source] 
+                    + q_norm            )
 
     if pf_post_lopf:
         new_columns = [
-            (col, '') for col in conv_reactive_power.columns
-        ]
+                (col, '') for col in conv_reactive_power.columns
+                ]
         conv_reactive_power.columns = pd.MultiIndex.from_tuples(new_columns)
-
+        
+    
     # Renewables
     t2 = time.perf_counter()
     performance.update({'Conventional Dispatch': t2-t1})
@@ -604,8 +595,8 @@
                                columns=aggr_gens['ren_id'])
     if pf_post_lopf:
         reactive_power = pd.DataFrame(0.0,
-                                      index=snap_idx,
-                                      columns=aggr_gens['ren_id'])
+                                   index=snap_idx,
+                                   columns=aggr_gens['ren_id'])
 
 #    potential_abs = pd.DataFrame(0.0,
 #                               index=snap_idx,
@@ -643,14 +634,14 @@
         potential[ren_id] = potential[ren_id] + p_max_norm_tot_series
         dispatch[ren_id] = dispatch[ren_id] + p_norm_tot_series
 #        curtailment[ren_id] = curtailment[ren_id] + p_curt_norm_tot_series
-
+        
         if pf_post_lopf:
-            q_series = etrago_network.generators_t.q[str(gen_id)]
+            q_series = etrago_network.generators_t.q[str(gen_id)] 
             q_norm_tot_series = q_series / p_nom_aggr
             reactive_power[ren_id] = (
-                reactive_power[ren_id]
-                + q_norm_tot_series)
-
+                    reactive_power[ren_id] 
+                    + q_norm_tot_series)
+            
 #    potential = potential.round(3)
 #    dispatch = dispatch.round(3)
 #
@@ -689,12 +680,12 @@
              aggr_gens[aggr_gens.ren_id == col].w_id.iloc[0])
             for col in reactive_power.columns]
         reactive_power.columns = pd.MultiIndex.from_tuples(new_columns)
-
-        # Reactive Power concat
+        
+        ### Reactive Power concat
         all_reactive_power = pd.concat([
-            conv_reactive_power,
-            reactive_power], axis=1)
-
+                conv_reactive_power, 
+                reactive_power], axis=1)
+        
 
 #    new_columns = [
 #        (aggr_gens[aggr_gens.ren_id == col].name.iloc[0],
@@ -717,6 +708,8 @@
 #    potential_abs = potential_abs * 1000 # Absolute amounts in kW
 #    dispatch_abs = dispatch_abs * 1000
 #    curtailment_abs = curtailment_abs * 1000
+        
+    
 
     # Storage
     t3 = time.perf_counter()
@@ -791,15 +784,6 @@
 #            battery_active_power = battery_active_power + stor_series_kW
 
         stor_p_series_kW = etrago_network.storage_units_t.p[
-<<<<<<< HEAD
-
-            str(stor_id)] * 1000
-
-        if pf_post_lopf:
-            stor_q_series_kvar = etrago_network.storage_units_t.q[
-                str(stor_id)] * 1000
-
-=======
                 str(stor_id)] * 1000
 
         if pf_post_lopf:
@@ -807,13 +791,12 @@
                     str(stor_id)] * 1000
 
     
->>>>>>> 879913d6
     t4 = time.perf_counter()
     performance.update({'Storage Data Processing and Dispatch': t4-t3})
 
     specs = {
-        #        'battery_capacity': battery_capacity,
-        #        'battery_p_series': stor_p_series_kW ,
+#        'battery_capacity': battery_capacity,
+#        'battery_p_series': stor_p_series_kW ,
         'conv_dispatch': conv_dsptch,
         #            'conv_dispatch_abs': conv_dsptch_abs,
         #            'renewables': aggr_gens,
@@ -849,26 +832,22 @@
         print(conv_cap)
         print('\nConventional dispatch: \n')
         print(conv_dsptch)
-
+        
         print('\nRenewable capacity: \n')
         print(aggr_gens)
         print('\nRenewable Potential: \n')
         print(potential)
-<<<<<<< HEAD
-
-        print('\nReactive Power: \n')
-        print(all_reactive_power)
-=======
         
         if pf_post_lopf:
             print('\nReactive Power: \n')
             print(all_reactive_power)
         
->>>>>>> 879913d6
 
     if pf_post_lopf:
         specs['reactive_power'] = all_reactive_power
-
+        
+        
+        
     t5 = time.perf_counter()
     performance.update({'Overall time': t5-t0})
 
