--- conflicted
+++ resolved
@@ -717,17 +717,10 @@
     # Capactiy
     min_extended = 0.3
     stor_df = etrago_network.storage_units.loc[
-<<<<<<< HEAD
             (etrago_network.storage_units['bus'] == str(bus_id))
             & (etrago_network.storage_units['p_nom_extendable'] == True)
             & (etrago_network.storage_units['p_nom_opt'] > min_extended)
             & (etrago_network.storage_units['max_hours'] <= 20.)] # Only batteries
-=======
-        (etrago_network.storage_units['bus'] == str(bus_id))
-        & (etrago_network.storage_units['p_nom_extendable'] == True)
-        & (etrago_network.storage_units['p_nom_opt'] > 0.)
-        & (etrago_network.storage_units['max_hours'] <= 20.)]  # Only batteries
->>>>>>> 3aee81df
 
     logger.warning('Minimum storage of {} MW'.format(min_extended))
     
@@ -791,17 +784,12 @@
 #            battery_active_power = battery_active_power + stor_series_kW
 
         stor_p_series_kW = etrago_network.storage_units_t.p[
-
                 str(stor_id)] * 1000
-<<<<<<< HEAD
-        stor_p_series_kvar = etrago_network.storage_units_t.q[
-                str(stor_id)] * 1000
-=======
-          
+
         if pf_post_lopf:
             stor_q_series_kvar = etrago_network.storage_units_t.q[
                     str(stor_id)] * 1000
->>>>>>> 3aee81df
+
     
     t4 = time.perf_counter()
     performance.update({'Storage Data Processing and Dispatch': t4-t3})
