# -*- coding: utf-8 -*-
# Copyright 2016-2018 Europa-Universität Flensburg,
# Flensburg University of Applied Sciences,
# Centre for Sustainable Energy Systems
#
# This program is free software; you can redistribute it and/or
# modify it under the terms of the GNU Affero General Public License as
# published by the Free Software Foundation; either version 3 of the
# License, or (at your option) any later version.
#
# This program is distributed in the hope that it will be useful,
# but WITHOUT ANY WARRANTY; without even the implied warranty of
# MERCHANTABILITY or FITNESS FOR A PARTICULAR PURPOSE.  See the
# GNU Affero General Public License for more details.
#
# You should have received a copy of the GNU Affero General Public License
# along with this program.  If not, see <http://www.gnu.org/licenses/>.

# File description
"""
This files contains all eGo interface functions
"""

__copyright__ = ("Europa-Universität Flensburg, "
                 "Centre for Sustainable Energy Systems")
__license__ = "GNU Affero General Public License Version 3 (AGPL-3.0)"
__author__ = "wolf_bunke,maltesc"

# Import
# General Packages
import os
import pandas as pd
import time
if not 'READTHEDOCS' in os.environ:
    #    from sqlalchemy import distinct
    # This gives me the specific ORM classes.
    from egoio.db_tables import model_draft
#    from edisgo.grid.network import ETraGoSpecs

import logging
logger = logging.getLogger(__name__)


# Functions

# def get_etragospecs_from_db(session,
#                            bus_id,
#                            result_id):
#    """
#    Reads eTraGo Results from Database and returns an Object of the Interface class ETraGoSpecs
#
#    Parameters
#    ----------
#    session : :class:`~.` #Todo: Add class etc....
#        Oemof session object (Database Interface)
#    bus_id : int
#        ID of the corresponding HV bus
#    result_id : int
#        ID of the corresponding database result
#
#
#    Returns
#    -------
#    etragospecs : :class:~.`
#        eDisGo ETraGoSpecs Object
#
#    """
#    print("\nSpecs from DB")
#    specs_meta_data = {}
#    performance = {}
#
#    specs_meta_data.update({'TG Bus ID': bus_id})
#    specs_meta_data.update({'Result ID': result_id})
#
#    # Mapping
#    ormclass_result_meta = model_draft.__getattribute__('EgoGridPfHvResultMeta')
#    # Instead of using the automapper, this is the explicit alternative (from egoei.db_tables).
#    ormclass_result_bus = model_draft.__getattribute__('EgoGridPfHvResultBus')
#    # ormclass_result_bus = model_draft.EgoGridPfHvResultBus # This is equivalent
#    #ormclass_result_bus_t = model_draft.__getattribute__('EgoGridPfHvResultBusT')
#    ormclass_result_gen = model_draft.__getattribute__(
#        'EgoGridPfHvResultGenerator')
#    ormclass_result_gen_t = model_draft.__getattribute__(
#        'EgoGridPfHvResultGeneratorT')
#    #ormclass_result_gen_single = model_draft.__getattribute__('EgoSupplyPfGeneratorSingle')
#    #ormclass_result_load = model_draft.__getattribute__('EgoGridPfHvResultLoad')
#    #ormclass_result_load_t = model_draft.__getattribute__('EgoGridPfHvResultLoadT')
#    ormclass_result_stor = model_draft.__getattribute__(
#        'EgoGridPfHvResultStorage')
#    ormclass_result_stor_t = model_draft.__getattribute__(
#        'EgoGridPfHvResultStorageT')
#    ormclass_source = model_draft.__getattribute__('EgoGridPfHvSource')
#    ormclass_aggr_w = model_draft.__getattribute__(
#        'ego_supply_aggr_weather_mview')
#
#    # Meta Queries
#    # Check
#
#    if session.query(ormclass_result_bus).filter(
#            ormclass_result_bus.bus_id == bus_id,
#            ormclass_result_bus.result_id == result_id
#    ).count() == 0:
#        logger.warning('Bus not found')
#
#    # Snapshot Range
#
#    snap_idx = session.query(
#        ormclass_result_meta.snapshots
#    ).filter(
#        ormclass_result_meta.result_id == result_id
#    ).scalar(
#    )
#
#    scn_name = session.query(
#        ormclass_result_meta.scn_name
#    ).filter(
#        ormclass_result_meta.result_id == result_id
#    ).scalar(
#    )
#    if scn_name == 'SH Status Quo':
#        scn_name = 'Status Quo'
#
#    specs_meta_data.update({'scn_name': scn_name})
#
#    # Generators
#
#    try:
#        t0 = time.perf_counter()
#        weather_dpdnt = ['wind', 'solar']
#    # Conventionals
#        t1 = time.perf_counter()
#        performance.update({'Generator Data Processing': t1-t0})
#
#        query = session.query(
#            # This ID is an aggregate ID (single generators aggregated)
#            ormclass_result_gen.generator_id,
#            ormclass_result_gen.p_nom,
#            ormclass_source.name
#        ).join(
#            ormclass_source,
#            ormclass_source.source_id == ormclass_result_gen.source
#        ).filter(
#            ormclass_result_gen.bus == bus_id,
#            ormclass_result_gen.result_id == result_id,
#            ormclass_source.name.notin_(weather_dpdnt))
#
#        conv_df = pd.DataFrame(query.all(),
#                               columns=[column['name'] for
#                                        column in
#                                        query.column_descriptions])
#
#        conv_cap = conv_df[['p_nom', 'name']].groupby('name').sum().T
#
#        query = session.query(
#            ormclass_result_gen_t.generator_id,
#            ormclass_result_gen_t.p
#        ).filter(
#            ormclass_result_gen_t.generator_id.in_(conv_df['generator_id']),
#            ormclass_result_gen_t.result_id == result_id
#        )
#
#        conv_t_df = pd.DataFrame(query.all(),
#                                 columns=[column['name'] for column in query.column_descriptions])
#
#        conv_t_df = pd.merge(conv_df,
#                             conv_t_df,
#                             on='generator_id')[[
#                                 'name',
#                                 'p']]
#
#        conv_dsptch_norm = pd.DataFrame(0.0,
#                                        index=snap_idx,
#                                        columns=list(set(conv_df['name'])))
#
#        for index, row in conv_t_df.iterrows():
#            source = row['name']
#            gen_series_norm = pd.Series(
#                # Every generator normalized by installed capacity.
#                data=(row['p'] / conv_cap[source]['p_nom']),
#                index=snap_idx)
#            conv_dsptch_norm[source] = conv_dsptch_norm[source] + \
#                gen_series_norm
#
#    # Renewables
#        t2 = time.perf_counter()
#        performance.update({'Conventional Dispatch': t2-t1})
#    # Capacities
#
#        query = session.query(
#            ormclass_result_gen.generator_id,
#            ormclass_result_gen.p_nom,
#            ormclass_result_gen.p_nom_opt,
#            ormclass_source.name,
#            ormclass_aggr_w.c.w_id
#        ).join(
#            ormclass_source,
#            ormclass_source.source_id == ormclass_result_gen.source
#        ).join(
#            ormclass_aggr_w,
#            ormclass_aggr_w.c.aggr_id == ormclass_result_gen.generator_id
#
#        ).filter(
#            ormclass_result_gen.bus == bus_id,
#            ormclass_result_gen.result_id == result_id,
#            ormclass_source.name.in_(weather_dpdnt),
#            ormclass_aggr_w.c.scn_name == scn_name)
#
#        ren_df = pd.DataFrame(query.all(),
#                              columns=[column['name'] for
#                                       column in
#                                       query.column_descriptions])
#
#        aggr_gens = ren_df.groupby([
#            'name',
#            'w_id'
#        ]).agg({'p_nom': 'sum'}).reset_index()
#
#        aggr_gens.rename(columns={'p_nom': 'p_nom_aggr'}, inplace=True)
#
#        aggr_gens['ren_id'] = aggr_gens.index
#
#    ### Dispatch and Curteilment
#
#        query = session.query(
#            # This is an aggregated generator ID (see ego_dp_powerflow_assignment_generator for info)
#            ormclass_result_gen_t.generator_id,
#            ormclass_result_gen_t.p,
#            # The maximum output for each snapshot per unit of p_nom for the OPF (e.g. for variable renewable generators this can change due to weather conditions; for conventional generators it represents a maximum dispatch)
#            ormclass_result_gen_t.p_max_pu
#        ).filter(
#            ormclass_result_gen_t.generator_id.in_(ren_df['generator_id']),
#            ormclass_result_gen_t.result_id == result_id
#        )
#
#        ren_t_df = pd.DataFrame(query.all(),
#                                columns=[column['name'] for
#                                         column in
#                                         query.column_descriptions])
#        ren_t_df = pd.merge(ren_t_df, ren_df, on='generator_id')[[
#            'generator_id',
#            'w_id',
#            'name',
#            'p',
#            'p_max_pu']]
#
#        dispatch = pd.DataFrame(0.0,
#                                index=snap_idx,
#                                columns=aggr_gens['ren_id'])
#        curtailment = pd.DataFrame(0.0,
#                                   index=snap_idx,
#                                   columns=aggr_gens['ren_id'])
#
#        for index, row in ren_t_df.iterrows():
#            gen_id = row['generator_id']
#            name = row['name']
#            w_id = row['w_id']
#            ren_id = int(aggr_gens[
#                (aggr_gens['name'] == name) &
#                (aggr_gens['w_id'] == w_id)]['ren_id'])
#
#            p_nom_aggr = float(
#                aggr_gens[aggr_gens['ren_id'] == ren_id]['p_nom_aggr'])
#            p_nom = float(ren_df[ren_df['generator_id'] == gen_id]['p_nom'])
#
#            p_series = pd.Series(data=row['p'], index=snap_idx)
#            p_norm_tot_series = p_series / p_nom_aggr
#
#            p_max_pu_series = pd.Series(data=row['p_max_pu'], index=snap_idx)
#            p_max_norm_tot_series = p_max_pu_series * p_nom / p_nom_aggr
#
#            p_curt_norm_tot_series = p_max_norm_tot_series - p_norm_tot_series
#
#            dispatch[ren_id] = dispatch[ren_id] + p_norm_tot_series
#            curtailment[ren_id] = curtailment[ren_id] + p_curt_norm_tot_series
#
#    except:
#        logger.exception("Generators could not be queried for \
#                         Specs with Metadata: \n %s" % specs_meta_data)
#
#    # Load
#        # Load are not part of the Specs anymore
#
#    # Storage
#    t3 = time.perf_counter()
#    performance.update({'Renewable Dispatch and Curt.': t3-t2})
#    try:
#        # Capactiy
#        query = session.query(
#            ormclass_result_stor.storage_id,
#            ormclass_result_stor.p_nom_opt,
#            ormclass_result_stor.p_nom,
#            ormclass_result_stor.max_hours,
#            ormclass_source.name
#        ).join(
#            ormclass_source,
#            ormclass_source.source_id == ormclass_result_stor.source
#        ).filter(
#            ormclass_result_stor.bus == bus_id,
#            ormclass_result_stor.result_id == result_id,
#            ormclass_source.name == 'extendable_storage')
#
#        stor_df = pd.DataFrame(query.all(),
#                               columns=[column['name'] for
#                                        column in
#                                        query.column_descriptions])
#
#        stor_df['capacity_MWh'] = stor_df['p_nom_opt'] * stor_df['max_hours']
#
#        count_bat = 0
#        for index, row in stor_df.iterrows():
#            if row['max_hours'] >= 20.0:
#                stor_df.at[index, 'name'] = 'ext_long_term'
#            else:
#                # ToDo: find a more generic solution
#                stor_df.at[index, 'name'] = 'battery'
#                count_bat += 1
#
#    # Project Specific Battery Capacity
#        battery_capacity = 0.0  # MWh
#        for index, row in stor_df.iterrows():
#            if row['name'] == 'battery':
#                battery_capacity = battery_capacity + row['capacity_MWh']
#
#    # Dispatch
#        query = session.query(
#            ormclass_result_stor_t.storage_id,
#            ormclass_result_stor_t.p,
#            ormclass_result_stor_t.state_of_charge
#        ).filter(
#            ormclass_result_stor_t.storage_id.in_(
#                stor_df['storage_id']),
#            ormclass_result_stor_t.result_id == result_id
#        )
#        stor_t_df = pd.DataFrame(query.all(),
#                                 columns=[column['name'] for
#                                          column in
#                                          query.column_descriptions])
#
#        stor_t_df = pd.merge(stor_t_df, stor_df, on='storage_id')[[
#            'storage_id',
#            'name',
#            'p',
#            'state_of_charge']]
#
#    # Project Specific Battery Active Power
#        battery_active_power = pd.Series(0.0, index=snap_idx)
#        for index, row in stor_t_df.iterrows():
#            name = row['name']
#            if name == 'battery':
#                stor_series = pd.Series(
#                    data=row['p'],  # in MW
#                    index=snap_idx)
#                stor_series_kW = [x * 1000 for x in stor_series]  # in kW
#                battery_active_power = battery_active_power + stor_series_kW
#
#    except:
#        logger.exception("Storage could not be queried for \
#                         Specs with Metadata: \n %s" % specs_meta_data)
#
#    # Return Specs
#    t4 = time.perf_counter()
#    performance.update({'Storage Data Processing and Dispatch': t4-t3})
#
#    specs = ETraGoSpecs(battery_capacity=battery_capacity,
#                        battery_active_power=battery_active_power,
#
#                        conv_dispatch=conv_dsptch_norm,
#
#                        renewables=aggr_gens,
#                        ren_dispatch=dispatch,
#                        ren_curtailment=curtailment)
#
#    # logger.info(specs_meta_data)
#    t5 = time.perf_counter()
#    performance.update({'Overall time': t5-t0})
#
# print("\n Conventional Dispatch (Normalized): \n",
# conv_dsptch_norm,
##      "\n\n Renewable Generators: \n",
# aggr_gens,
##      "\n\n Renewable Dispatch: \n",
# dispatch,
##      "\n\n Renewable Curtailment: \n",
# curtailment, "\n\n")
#
#    for keys, values in performance.items():
#        print(keys, ": ", values)
#
#    return specs


def get_etragospecs_direct(session,
                           bus_id,
                           etrago_network,
                           scn_name,
                           pf_post_lopf):
    """
    Reads eTraGo Results from Database and returns and returns
    the interface values as a dictionary of corresponding dataframes

    Parameters
    ----------
    session : sqlalchemy.orm.session.Session
        Handles conversations with the database.
    bus_id : int
        ID of the corresponding HV bus
    etrago_network: :class:`etrago.tools.io.NetworkScenario`
        eTraGo network object compiled by :meth:`etrago.appl.etrago`
    scn_name : str
        Name of used scenario 'Status Quo', 'NEP 2035' or 'eGo 100'


    Returns
    -------
    :obj:`dict` of :pandas:`pandas.DataFrame<dataframe>`
        Dataframes used as eDisGo inputs

    """
    logger.info('Specs for bus {}'.format(bus_id))
    if pf_post_lopf:
        logger.info('Specs including reactive power')
        
    specs_meta_data = {}
    performance = {}

    specs_meta_data.update({'TG Bus ID': bus_id})

#    ormclass_result_meta = model_draft.__getattribute__('EgoGridPfHvResultMeta')
    ormclass_gen_single = model_draft.__getattribute__(
        'EgoSupplyPfGeneratorSingle')
#    ormclass_aggr_w = model_draft.t_ego_supply_aggr_weather_mview

#    __getattribute__(
#        'ego_supply_aggr_weather_mview')
    logger.warning('Weather table taken from model_draft')
#    ormclass_source = model_draft.__getattribute__('EgoGridPfHvSource')
#    logger.warning('Source table taken from model_draft')

    snap_idx = etrago_network.snapshots

#    # If the results are beeing recovered, the scn_name cannot be used from Scenario Settings File
#    if args['global']['recover'] == True:
#        result_id = args['global']['result_id']
#        scn_name = session.query(
#            ormclass_result_meta.scn_name
#        ).filter(
#            ormclass_result_meta.result_id == result_id
#        ).scalar(
#        )
#    else:
#        scn_name = args['eTraGo']['scn_name']
#    specs_meta_data.update({'scn_name': scn_name})
#
#    if scn_name == 'SH Status Quo':
#        scn_name = 'Status Quo'

    # Generators
    t0 = time.perf_counter()

    weather_dpdnt = ['wind', 'solar', 'wind_onshore', 'wind_offshore']

    # DF procesing
    all_gens_df = etrago_network.generators[
        etrago_network.generators['bus'] == str(bus_id)
    ]
    #idx_name = all_gens_df.index.name
    # all_gens_df.reset_index(inplace=True)
    all_gens_df = all_gens_df.index.rename('generator_id', inplace=True)
    all_gens_df = all_gens_df[[
        'generator_id',
        'p_nom',
        'p_nom_opt',
        'carrier']]

    all_gens_df = all_gens_df.rename(columns={"carrier": "name"})

    all_gens_df = all_gens_df[all_gens_df['name'] != 'wind_offshore']
    logger.warning('Wind offshore is disregarded in the interface')

    for index, row in all_gens_df.iterrows():
        name = row['name']
        if name == 'wind_onshore':
            all_gens_df.at[index, 'name'] = 'wind'
            logger.warning('wind onshore is renamed to wind')


#    print(all_gens_df)
#    names = []
#    for index, row in all_gens_df.iterrows():
#        carrier = row['carrier']
#        name = session.query(
#            ormclass_source.name
#        ).filter(
#            ormclass_source.source_id == carrier
#        ).scalar(
#        )
#
#        names.append(name)

#    all_gens_df['name'] = names

#    all_gens_df = all_gens_df.drop(['carrier'], axis=1)
            

    # Conventionals
    t1 = time.perf_counter()
    performance.update({'Generator Data Processing': t1-t0})

    conv_df = all_gens_df[~all_gens_df.name.isin(weather_dpdnt)]

    conv_cap = conv_df[['p_nom', 'name']].groupby('name').sum().T

    conv_dsptch = pd.DataFrame(0.0,
                                    index=snap_idx,
                                    columns=list(set(conv_df['name'])))
    conv_reactive_power = pd.DataFrame(0.0,
                                    index=snap_idx,
                                    columns=list(set(conv_df['name'])))
#    conv_dsptch_abs = pd.DataFrame(0.0,
#                                   index=snap_idx,
#                                   columns=list(set(conv_df['name'])))

    for index, row in conv_df.iterrows():
        generator_id = row['generator_id']
        source = row['name']
        p = etrago_network.generators_t.p[str(generator_id)]
        p_norm = p / conv_cap[source]['p_nom']
        conv_dsptch[source] = conv_dsptch[source] + p_norm
#        conv_dsptch_abs[source] = conv_dsptch_abs[source] + p
        if pf_post_lopf:
            q = etrago_network.generators_t.q[str(generator_id)]
            q_norm = q / conv_cap[source]['p_nom'] # q normalized with p_nom
            conv_reactive_power[source] = (
                    conv_reactive_power[source] 
                    + q_norm            )

    if pf_post_lopf:
        new_columns = [
                (col, '') for col in conv_reactive_power.columns
                ]
        conv_reactive_power.columns = pd.MultiIndex.from_tuples(new_columns)
        
    
    # Renewables
    t2 = time.perf_counter()
    performance.update({'Conventional Dispatch': t2-t1})
    # Capacities
    ren_df = all_gens_df[all_gens_df.name.isin(weather_dpdnt)]

#    w_ids = []
    for index, row in ren_df.iterrows():
        aggr_id = row['generator_id']
        w_id = session.query(
            ormclass_gen_single.w_id
        ).filter(
            ormclass_gen_single.aggr_id == aggr_id,
            ormclass_gen_single.scn_name == scn_name
        ).limit(1).scalar(
        )

        ren_df.at[index, 'w_id'] = w_id

#        w_ids.append(w_id)

#    ren_df = ren_df.assign(w_id=pd.Series(w_ids, index=ren_df.index))
#    # This should be unnecessary (and I think it isnt)
    ren_df.dropna(inplace=True)
#    print(ren_df)

    aggr_gens = ren_df.groupby([
        'name',
        'w_id'
    ]).agg({'p_nom': 'sum'}).reset_index()

    aggr_gens.rename(columns={'p_nom': 'p_nom_aggr'}, inplace=True)

    aggr_gens['ren_id'] = aggr_gens.index

#    print(aggr_gens)

    ### Dispatch and Curteilment
    potential = pd.DataFrame(0.0,
                             index=snap_idx,
                             columns=aggr_gens['ren_id'])
    dispatch = pd.DataFrame(0.0,
                            index=snap_idx,
                            columns=aggr_gens['ren_id'])
    curtailment = pd.DataFrame(0.0,
                               index=snap_idx,
                               columns=aggr_gens['ren_id'])
    if pf_post_lopf:
        reactive_power = pd.DataFrame(0.0,
                                   index=snap_idx,
                                   columns=aggr_gens['ren_id'])

#    potential_abs = pd.DataFrame(0.0,
#                               index=snap_idx,
#                               columns=aggr_gens['ren_id'])
#    dispatch_abs = pd.DataFrame(0.0,
#                               index=snap_idx,
#                               columns=aggr_gens['ren_id'])
#    curtailment_abs = pd.DataFrame(0.0,
#                               index=snap_idx,
#                               columns=aggr_gens['ren_id'])

    for index, row in ren_df.iterrows():
        gen_id = row['generator_id']
        name = row['name']
        w_id = row['w_id']
        ren_id = int(aggr_gens[
            (aggr_gens['name'] == name) &
            (aggr_gens['w_id'] == w_id)]['ren_id'])

        p_nom_aggr = float(
            aggr_gens[aggr_gens['ren_id'] == ren_id]['p_nom_aggr'])
#        p_nom = float(ren_df[ren_df['generator_id'] == gen_id]['p_nom'])
        p_nom = row['p_nom']

        p_series = etrago_network.generators_t.p[str(gen_id)]
        p_norm_tot_series = p_series / p_nom_aggr

        p_max_pu_series = etrago_network.generators_t.p_max_pu[str(gen_id)]
#        p_max_series = p_max_pu_series * p_nom
        p_max_norm_tot_series = p_max_pu_series * p_nom / p_nom_aggr

#        p_curt_tot_series = p_max_series - p_series
#        p_curt_norm_tot_series = p_max_norm_tot_series - p_norm_tot_series

        potential[ren_id] = potential[ren_id] + p_max_norm_tot_series
        dispatch[ren_id] = dispatch[ren_id] + p_norm_tot_series
#        curtailment[ren_id] = curtailment[ren_id] + p_curt_norm_tot_series
        
        if pf_post_lopf:
            q_series = etrago_network.generators_t.q[str(gen_id)] 
            q_norm_tot_series = q_series / p_nom_aggr
            reactive_power[ren_id] = (
                    reactive_power[ren_id] 
                    + q_norm_tot_series)
            
#    potential = potential.round(3)
#    dispatch = dispatch.round(3)
#
#    logger.warning('Rounding normalized values')
    curtailment = potential.sub(dispatch)


#        potential_abs[ren_id] = potential_abs[ren_id] + p_max_series
#        dispatch_abs[ren_id] = dispatch_abs[ren_id] + p_series
#        curtailment_abs[ren_id] = curtailment_abs[ren_id] + p_curt_tot_series


#    potential = dispatch + curtailment

    new_columns = [
        (aggr_gens[aggr_gens.ren_id == col].name.iloc[0],
         aggr_gens[aggr_gens.ren_id == col].w_id.iloc[0])
        for col in potential.columns]
    potential.columns = pd.MultiIndex.from_tuples(new_columns)

    new_columns = [
        (aggr_gens[aggr_gens.ren_id == col].name.iloc[0],
         aggr_gens[aggr_gens.ren_id == col].w_id.iloc[0])
        for col in dispatch.columns]
    dispatch.columns = pd.MultiIndex.from_tuples(new_columns)

    new_columns = [
        (aggr_gens[aggr_gens.ren_id == col].name.iloc[0],
         aggr_gens[aggr_gens.ren_id == col].w_id.iloc[0])
        for col in curtailment.columns]
    curtailment.columns = pd.MultiIndex.from_tuples(new_columns)

    if pf_post_lopf:
        new_columns = [
            (aggr_gens[aggr_gens.ren_id == col].name.iloc[0],
             aggr_gens[aggr_gens.ren_id == col].w_id.iloc[0])
            for col in reactive_power.columns]
        reactive_power.columns = pd.MultiIndex.from_tuples(new_columns)
        
        ### Reactive Power concat
        all_reactive_power = pd.concat([
                conv_reactive_power, 
                reactive_power], axis=1)
        

#    new_columns = [
#        (aggr_gens[aggr_gens.ren_id == col].name.iloc[0],
#         aggr_gens[aggr_gens.ren_id == col].w_id.iloc[0])
#        for col in potential_abs.columns]
#    potential_abs.columns = pd.MultiIndex.from_tuples(new_columns)
#
#    new_columns = [
#        (aggr_gens[aggr_gens.ren_id == col].name.iloc[0],
#         aggr_gens[aggr_gens.ren_id == col].w_id.iloc[0])
#        for col in dispatch_abs.columns]
#    dispatch_abs.columns = pd.MultiIndex.from_tuples(new_columns)
#
#    new_columns = [
#        (aggr_gens[aggr_gens.ren_id == col].name.iloc[0],
#         aggr_gens[aggr_gens.ren_id == col].w_id.iloc[0])
#        for col in curtailment_abs.columns]
#    curtailment_abs.columns = pd.MultiIndex.from_tuples(new_columns)
#
#    potential_abs = potential_abs * 1000 # Absolute amounts in kW
#    dispatch_abs = dispatch_abs * 1000
#    curtailment_abs = curtailment_abs * 1000
        
    

    # Storage
    t3 = time.perf_counter()
    performance.update({'Renewable Dispatch and Curt.': t3-t2})
    # Capactiy
    stor_df = etrago_network.storage_units.loc[
        (etrago_network.storage_units['bus'] == str(bus_id))
        & (etrago_network.storage_units['p_nom_extendable'] == True)
        & (etrago_network.storage_units['p_nom_opt'] > 0.)
        & (etrago_network.storage_units['max_hours'] <= 20.)]  # Only batteries

    ext_found = False
    if len(stor_df) == 1:
        logger.info('Extendable storage unit found')
        ext_found = True

        stor_id = stor_df.index[0]
#        p_nom_opt = stor_df['p_nom_opt'].values[0]

    #    stor_df.reset_index(inplace=True)
    #    stor_df = stor_df.rename(columns={'index': 'storage_id'})
    #        stor_df = stor_df[[
    #            'p_nom_opt',
    #            'p_nom']]


#    names = []
#    for index, row in stor_df.iterrows():
#        carrier = row['carrier']
#        name = session.query(
#            ormclass_source.name
#        ).filter(
#            ormclass_source.source_id == carrier
#        ).scalar(
#        )
#
#        names.append(name)
#
#    stor_df = stor_df.assign(name=pd.Series(names, index=stor_df.index))
#    stor_df = stor_df.drop(['carrier'], axis=1)

#    stor_df = stor_df.rename(columns={"carrier": "name"})

#    stor_df['capacity_MWh'] = stor_df['p_nom_opt'] * stor_df['max_hours']

#    count_bat = 0
#    for index, row in stor_df.iterrows():
#        if row['max_hours'] >= 20.0:
#            stor_df.at[index, 'name'] = 'ext_long_term'
#        else:
#            # ToDo: find a more generic solution
#            stor_df.at[index, 'name'] = 'battery'
#            count_bat += 1

# Project Specific Battery Capacity
#    battery_capacity = 0.0  # MWh
#    for index, row in stor_df.iterrows():
#        if row['name'] == 'battery':
#            battery_capacity = battery_capacity + row['capacity_MWh']

 # Project Specific Battery Active Power
#    battery_active_power = pd.Series(0.0, index=snap_idx)
#    for index, row in stor_df.iterrows():
#        name = row['name']
#        stor_id = row['storage_id']
#        if name == 'battery':
#            stor_series = etrago_network.storage_units_t.p[str(stor_id)]
#            stor_series_kW = stor_series * 1000
#            battery_active_power = battery_active_power + stor_series_kW

        stor_p_series_kW = etrago_network.storage_units_t.p[
<<<<<<< HEAD
                str(stor_id)] * 1000
          
        if pf_post_lopf:
            stor_q_series_kvar = etrago_network.storage_units_t.q[
                    str(stor_id)] * 1000
    
=======
            str(stor_id)] * 1000
#        stor_p_series_kvar = etrago_network.storage_units_t.q[
#                str(stor_id)] * 1000

>>>>>>> 3cb33d98
    t4 = time.perf_counter()
    performance.update({'Storage Data Processing and Dispatch': t4-t3})

    specs = {
<<<<<<< HEAD
#        'battery_capacity': battery_capacity,
#        'battery_p_series': stor_p_series_kW ,
        'conv_dispatch': conv_dsptch,
=======
        #        'battery_capacity': battery_capacity,
        #        'battery_p_series': stor_p_series_kW ,
        'conv_dispatch': conv_dsptch_norm,
>>>>>>> 3cb33d98
        #            'conv_dispatch_abs': conv_dsptch_abs,
        #            'renewables': aggr_gens,
        'ren_dispatch': dispatch,
        #            'dispatch_abs': dispatch_abs,
        'ren_potential': potential,
        #            'potential_abs': potential_abs,
        'ren_curtailment': curtailment  # ,
        #            'curtailment_abs': curtailment_abs
    }

    if ext_found:
        specs['battery_p_series'] = stor_p_series_kW
<<<<<<< HEAD
        if pf_post_lopf:
            specs['battery_q_series'] = stor_q_series_kvar
    
=======

>>>>>>> 3cb33d98
#    print(specs['battery_p_series'])
#    specs = ETraGoSpecs(battery_capacity=battery_capacity,
#                        battery_active_power=battery_active_power,
#
#                        conv_dispatch=conv_dsptch_norm,
#
#                        renewables=aggr_gens,
#                        ren_dispatch=dispatch,
#                        ren_curtailment=curtailment)
    test = True
    if test == True:
        print('\nConventional capacity: \n')
        print(conv_cap)
        print('\nConventional dispatch: \n')
        print(conv_dsptch)
        
        print('\nRenewable capacity: \n')
        print(aggr_gens)
        print('\nRenewable Potential: \n')
        print(potential)
        
        print('\nReactive Power: \n')
        print(all_reactive_power)
        

    if pf_post_lopf:
        specs['reactive_power'] = all_reactive_power
        
        
        
    t5 = time.perf_counter()
    performance.update({'Overall time': t5-t0})

#    for keys,values in performance.items():
#        print(keys, ": ", values)

    return specs<|MERGE_RESOLUTION|>--- conflicted
+++ resolved
@@ -776,32 +776,20 @@
 #            battery_active_power = battery_active_power + stor_series_kW
 
         stor_p_series_kW = etrago_network.storage_units_t.p[
-<<<<<<< HEAD
+
                 str(stor_id)] * 1000
           
         if pf_post_lopf:
             stor_q_series_kvar = etrago_network.storage_units_t.q[
                     str(stor_id)] * 1000
     
-=======
-            str(stor_id)] * 1000
-#        stor_p_series_kvar = etrago_network.storage_units_t.q[
-#                str(stor_id)] * 1000
-
->>>>>>> 3cb33d98
     t4 = time.perf_counter()
     performance.update({'Storage Data Processing and Dispatch': t4-t3})
 
     specs = {
-<<<<<<< HEAD
 #        'battery_capacity': battery_capacity,
 #        'battery_p_series': stor_p_series_kW ,
         'conv_dispatch': conv_dsptch,
-=======
-        #        'battery_capacity': battery_capacity,
-        #        'battery_p_series': stor_p_series_kW ,
-        'conv_dispatch': conv_dsptch_norm,
->>>>>>> 3cb33d98
         #            'conv_dispatch_abs': conv_dsptch_abs,
         #            'renewables': aggr_gens,
         'ren_dispatch': dispatch,
@@ -814,13 +802,10 @@
 
     if ext_found:
         specs['battery_p_series'] = stor_p_series_kW
-<<<<<<< HEAD
+
         if pf_post_lopf:
             specs['battery_q_series'] = stor_q_series_kvar
-    
-=======
-
->>>>>>> 3cb33d98
+
 #    print(specs['battery_p_series'])
 #    specs = ETraGoSpecs(battery_capacity=battery_capacity,
 #                        battery_active_power=battery_active_power,
