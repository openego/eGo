--- conflicted
+++ resolved
@@ -104,13 +104,9 @@
 
     return colors
 
-<<<<<<< HEAD
 
 def plot_storage_expansion(ego, filename=None, dpi=300, column='overnight_costs',
                            scaling=1):
-=======
-def polt_line_expansion(ego, filename=None, dpi=300, column='overnight_costs'):
->>>>>>> 6d4d48aa
     """ Plot line expantion
 
     Parameters
@@ -320,12 +316,7 @@
         fig.savefig(filename,  dpi=dpi)
         plt.close()
 
-<<<<<<< HEAD
-
 def plot_grid_storage_investment(costs_df, filename, display, var=None):
-=======
-def grid_storage_investment(costs_df, filename, display, var=None):
->>>>>>> 6d4d48aa
     """
     """
     colors = ego_colore()
@@ -334,12 +325,8 @@
 
     if var == 'overnight_cost':
         tic = costs_df[['component',
-<<<<<<< HEAD
                         'overnight_costs',
                         'voltage_level']]
-=======
-                                          'overnight_costs', 'voltage_level']]
->>>>>>> 6d4d48aa
         tic.set_index(['voltage_level', 'component'], inplace=True)
         ax = tic.unstack().plot(kind='bar',
                                 rot=0,
@@ -354,12 +341,8 @@
 
     else:
         tic = costs_df[['component',
-<<<<<<< HEAD
                         'capital_cost',
                         'voltage_level']]
-=======
-                                          'capital_cost', 'voltage_level']]
->>>>>>> 6d4d48aa
         tic.set_index(['voltage_level', 'component'], inplace=True)
         ax = tic.unstack().plot(kind='bar',
                                 rot=0,
