--- conflicted
+++ resolved
@@ -387,7 +387,6 @@
         successfull_grids = edisgo_networks.successfull_grids
         if successfull_grids < 1:
             logger.warning(
-<<<<<<< HEAD
                     'Only {} % of the grids were calculated.\n'.format(
                             successfull_grids * 100
                             ) + 'Costs are extrapolated...')
@@ -397,19 +396,7 @@
                     / successfull_grids)
             
         return aggr_costs
-=======
-                'Only {} % of the grids were calculated.\n'.format(
-                    successfull_grids * 100
-                ) + 'Costs are extrapolated...')
-
-            aggr_capital_costs['capital_cost'] = (
-                aggr_capital_costs['capital_cost']
-                / successfull_grids)
-
-        print(aggr_capital_costs)
-
-        return aggr_capital_costs
->>>>>>> 5bcf8add
+
 
 
 def get_generator_investment(network, scn_name):
