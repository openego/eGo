# -*- coding: utf-8 -*-
# Copyright 2016-2018 Europa-Universität Flensburg,
# Flensburg University of Applied Sciences,
# Centre for Sustainable Energy Systems
#
# This program is free software; you can redistribute it and/or
# modify it under the terms of the GNU Affero General Public License as
# published by the Free Software Foundation; either version 3 of the
# License, or (at your option) any later version.
#
# This program is distributed in the hope that it will be useful,
# but WITHOUT ANY WARRANTY; without even the implied warranty of
# MERCHANTABILITY or FITNESS FOR A PARTICULAR PURPOSE.  See the
# GNU Affero General Public License for more details.
#
# You should have received a copy of the GNU Affero General Public License
# along with this program.  If not, see <http://www.gnu.org/licenses/>.

# File description
"""This module collects useful functions for economic calculation of eGo which can
mainly distinguished in operational and investment costs.
"""

import io
import os
import logging
logger = logging.getLogger('ego')

if not 'READTHEDOCS' in os.environ:
    import pandas as pd
    import numpy as np
    from tools.utilities import get_time_steps

__copyright__ = "Flensburg University of Applied Sciences, Europa-Universität"\
    "Flensburg, Centre for Sustainable Energy Systems"
__license__ = "GNU Affero General Public License Version 3 (AGPL-3.0)"
__author__ = "wolfbunke"


# calculate annuity per time step or periode
def annuity_per_period(capex, n, wacc, t, p):
    """ Calculate per given period

    Parameters
    ----------
    capex : float
        Capital expenditure (NPV of investment)
    n : int
        Number of years that the investment is used (economic lifetime)
    wacc : float
        Weighted average cost of capital
    t : int
        Timesteps in hours
    p : float
        interest rate

    """

    # ToDo change formular to hourly annuity costs
    return capex * (wacc * (1 + wacc) ** n) / ((1 + wacc) ** n - 1)


# grid_components = {"hv_mv_transformer": "40 MVA", "mv_lv_transformer": "630 kVA",
#                   "mv_line": "NA2XS2Y 3x1x185 RM/25", "lv_line": "NAYY 4x1x150"}
# json_file = ego.json_file
# cost_config = {"p": 0.04}


def edisgo_convert_capital_costs(grid_components, cost_config, json_file):
    """ Get scenario and calculation specific annuity cost by given capital
    costs and lifetime.


    Parameters
    ----------
    grid_components : :obj:dict
        Dictionary of ding0 grid components which are extendable
        (Name, investment_cost, lifetime)
    json_file : :obj:dict
        Dictionary of the ``scenario_setting.json`` file
    _start_snapshot : int
        Start point of calculation from ``scenario_setting.json`` file
    _end_snapshot : int
        End point of calculation from ``scenario_setting.json`` file
    _p : numeric
        interest rate of investment
    _T : int
        lifetime of investment

<<<<<<< HEAD
=======
    Returns
    -------
    annuity_cost : numeric
        Scenario and calculation specific annuity cost by given capital
        costs and lifetime

    Examples
    --------
    .. math::

        PVA =   \frac{\frac{1}{p_{rate}}}{(\frac{1}{p_{rate}}*(1 + \
                 p_{rate})^{T_{Lifetime}})}
>>>>>>> 7a3ab5c4
    """
    # Based on eTraGo calculation in
    # https://github.com/openego/eTraGo/blob/dev/etrago/tools/utilities.py#L651

    T = 40  # from grid_components ?
    p = cost_config['p']

    # Calculate present value of an annuity (PVA)
    PVA = (1 / p) - (1 / (p*(1 + p) ** T))

    year = 8760
    # get period of calculation
    period = (json_file['eTraGo']['start_snapshot']
              - json_file['eTraGo']['start_snapshot'])

    # calculation of capital_cost
    annuity_cost = (capital_cost / (PVA * (year/(period+1))))

    return annuity_cost


def etrago_operating_costs(network):
    """ Function to get all operating costs of eTraGo.

    Parameters
    ----------
    network_etrago: :class:`etrago.tools.io.NetworkScenario`
        eTraGo network object compiled by :meth:`etrago.appl.etrago`

    Returns
    -------
    power_price :  :class:`~.pd.DataFrame`

    Examples
    --------

    - losses
    - grid losses : amount and costs
    - use calc_line_losses(network)  from etrago pf_post_lopf

    """
    # TODO   - change naming and function structure
    # TODO    - seperate operation costs in other functions ?

    etg = network
    #etg = eTraGo
    # groupby v_nom
    power_price = etg.generators_t.p[etg.generators[etg.generators.
                                                    control != 'Slack'].index] * etg.generators.\
        marginal_cost[etg.generators[etg.generators.
                                     control != 'Slack'].index]  # without Slack

    power_price = power_price.groupby(
        etg.generators.carrier, axis=1).sum().sum()
    power_price

    etg.buses_t.marginal_price
    etg.buses_t['p'].sum().sum()

    # active power x nodel price /
    etg.lines_t['p0'].sum().sum()
    etg.lines_t['p1'].sum().sum()
    # Reactive power
    etg.lines_t['q0'].sum().sum()
    etg.lines_t['q1'].sum().sum()

    # currency/MVA ? wie berechnen

    etg.lines_t['mu_lower'].sum().sum()

    etg.lines['s_nom'].sum()

    etg.lines_t['mu_upper'].sum().sum()

    return power_price


def etrago_grid_investment(network, json_file):
    """ Function to get grid expantion costs form etrago

    Parameters
    ----------

    network_etrago: :class:`etrago.tools.io.NetworkScenario`
        eTraGo network object compiled by :meth:`etrago.appl.etrago`
    json_file : :obj:dict
        Dictionary of the ``scenario_setting.json`` file

    Returns
    -------
    lines: :pandas:`pandas.Dataframe<dataframe>`
        Dataframe with ``number_of_expansion``, ``s_nom_expansion`` and
        ``grid_costs`` per calculated time steps

    Example
    -------

        .. code-block:: python

           >>> from ego.tools.io import eGo
           >>> ego = eGo(jsonpath='scenario_setting.json')
           >>> ego.etrago.grid_costs

    +--------+-------------------+----------------+-----------+
    | v_level|number_of_expansion| s_nom_expansion| grid_costs|
    +========+===================+================+===========+
    |  ehv   |   27.0            | 12678.47943    |31514.1305 |
    +--------+-------------------+----------------+-----------+
    |  hv    |    0.0            |      0.0       |     0.0   |
    s+--------+-------------------+----------------+-----------+
    """
    def v_level(lines):
        """ Get v_level by v_nom
        """

        if lines['v_nom'] == 380.:
            lines['v_level'] == 'ehv'
        if lines['v_nom'] == 220.:
            lines['v_level'] == 'ehv'
        if lines['v_nom'] == 110.:
            lines['v_level'] == 'hv'
        else:
            lines['v_level'] == 'unknown'
            logger.info("Found unknown voltage leve: %s", lines['v_nom'])

        pass

    # check settings for extendable
    if 'network' not in json_file['eTraGo']['extendable']:
        print("The optimizition was not using parameter 'extendable': network")
        print("No grid expantion costs from etrago")

    if 'network' in json_file['eTraGo']['extendable']:

        lines = network.lines[['v_nom', 'capital_cost', 's_nom',
                               's_nom_min', 's_nom_opt']]

        lines['s_nom_expansion'] = lines.s_nom_opt.subtract(
            lines.s_nom, axis='index')
        lines['grid_costs'] = lines.s_nom_expansion.multiply(
            lines.capital_cost, axis='index')
        lines['number_of_expansion'] = lines.s_nom_expansion > 0.0
        lines['time_step'] = get_time_steps(json_file)
        lines['v_level'] = v_level(lines)

        # based on eTraGo Function:
        # https://github.com/openego/eTraGo/blob/dev/etrago/tools/utilities.py#L651
        # Definition https://pypsa.org/doc/components.html#line

        return lines[['v_nom', 'number_of_expansion', 's_nom_expansion',
                      'grid_costs']].groupby('v_nom').sum()

    # ToDo: add  .agg({'number_of_expansion':lambda x: x.count(),
    #  's_nom_expansion': np.sum,
    #  'grid_costs': np.sum})  <-  time_step
    pass


<<<<<<< HEAD
def edisgo_grid_investment(edisgo_networks):
 
=======
def edisgo_grid_investment(network_edisgo):
>>>>>>> 7a3ab5c4
    """Function to get all costs of grid investment of eDisGo.

    Parameters
    ----------

    network_edisgo : :pandas:`pandas.Dataframe<dataframe>`
        Network container of eDisGo


    """
<<<<<<< HEAD
    
    t = 40
    p=0.05
    logger.warning('For all components T={} and p={} is used'.format(t, p))  
    
    capital_costs = pd.DataFrame(columns=['v_lev', 'capital_costs'])
    
    for key, value in edisgo_networks.edisgo_grids.items():
        costs_grouped = value.network.results.grid_expansion_costs
        costs_grouped.to_csv('test.csv')
        costs_grouped = costs_grouped.rename(
                columns={'voltage_level': 'v_lev'}
                )
    

        costs_grouped['capital_costs'] = test(costs_grouped['total_costs'])
        
        costs_grouped = costs_grouped[['v_lev', 'capital_costs']]
        
        capital_costs = capital_costs.append(costs_grouped, ignore_index=True)
        
    aggr_capital_costs = capital_costs.groupby(['v_lev']).sum().reset_index()
    aggr_capital_costs = aggr_capital_costs.rename(
            columns={'capital_costs': 'grid_costs'}
            )
    aggr_capital_costs['grid_costs'] = aggr_capital_costs['grid_costs'] * 1000
    
    return aggr_capital_costs
=======

    pass
>>>>>>> 7a3ab5c4


def get_generator_investment(network, scn_name):
    """ Get investment costs per carrier/gernator.

    work around later db table ->  check capital_cost as cost input?!?
    """
    # TODO   - change values in csv
    #        - add values to database

    etg = network

    path = os.getcwd()
    filename = 'investment_costs.csv'
    invest = pd.DataFrame.from_csv(path + '/data/'+filename)

    if scn_name in ['SH Status Quo', 'Status Quo']:
        invest_scn = 'Status Quo'

    if scn_name in ['SH NEP 2035', 'NEP 2035']:
        invest_scn = 'NEP 2035'

    if scn_name in ['SH eGo 100', 'eGo 100']:
        invest_scn = 'eGo 100'

    gen_invest = pd.concat([invest[invest_scn],
                            etg.generators.groupby('carrier')['p_nom'].sum()],
                           axis=1, join='inner')

    gen_invest = pd.concat([invest[invest_scn], etg.generators.groupby('carrier')
                            ['p_nom'].sum()], axis=1, join='inner')
    gen_invest['carrier_costs'] = gen_invest[invest_scn] * \
        gen_invest['p_nom'] * 1000  # in MW

    return gen_invest


def investment_costs(network):
    """Return pandas DataFrame with investment costs of

    etrago:
    Storages
    Line extentation

    edisgo:
    Line extentation
    Storage costs?

    """
    # TODO  add edisgo

    etg = network
    invest = pd.DataFrame()

    # storages
    # get total storage investment costs
    # unit of costs?
    installed_storages = etg.storage_units[etg.storage_units.p_nom_opt != 0]
    costs = sum(installed_storages.capital_cost * installed_storages.p_nom_opt)
    invest = invest.append({'storage_costs': costs}, ignore_index=True)

    #  get storage costs per voltage level
    loc = etg.storage_units[etg.storage_units.p_nom_opt != 0]['bus']
    v_level = etg.buses.loc[loc, :]['v_nom']
    installed_storages = installed_storages.assign(v_nom=0)

    for i, k in v_level.iteritems():
        installed_storages.loc[installed_storages[installed_storages.bus ==
                                                  i].index, 'v_nom'] = k

    storage_level = installed_storages.groupby('v_nom')['capital_cost'].sum()

    # Line extentation costs
    # (eTraGo.lines.s_nom_opt -  eTraGo.lines.s_nom) * eTraGo.lines.capital_cost
    line_expen = (etg.lines.groupby('v_nom')['s_nom_opt'].sum()
                  - etg.lines.groupby('v_nom')['s_nom'].sum())

    if line_expen.sum() <= 0:
        print('Warning: !line extentation, set random costs for plotting!')

        lines_level = pd.DataFrame([[110., 722*np.exp(8)], [220., 822*np.exp(8)],
                                    [380., 999*np.exp(9)]], columns=['v_nom', 'capital_cost']).\
            groupby('v_nom')['capital_cost'].sum()

    invest = invest.assign(line_costs=lines_level.sum())

    # invest.transpose()

    # transfomers expantion costs
    return invest<|MERGE_RESOLUTION|>--- conflicted
+++ resolved
@@ -87,8 +87,6 @@
     _T : int
         lifetime of investment
 
-<<<<<<< HEAD
-=======
     Returns
     -------
     annuity_cost : numeric
@@ -101,7 +99,6 @@
 
         PVA =   \frac{\frac{1}{p_{rate}}}{(\frac{1}{p_{rate}}*(1 + \
                  p_{rate})^{T_{Lifetime}})}
->>>>>>> 7a3ab5c4
     """
     # Based on eTraGo calculation in
     # https://github.com/openego/eTraGo/blob/dev/etrago/tools/utilities.py#L651
@@ -260,12 +257,8 @@
     pass
 
 
-<<<<<<< HEAD
+
 def edisgo_grid_investment(edisgo_networks):
- 
-=======
-def edisgo_grid_investment(network_edisgo):
->>>>>>> 7a3ab5c4
     """Function to get all costs of grid investment of eDisGo.
 
     Parameters
@@ -276,7 +269,6 @@
 
 
     """
-<<<<<<< HEAD
     
     t = 40
     p=0.05
@@ -305,10 +297,6 @@
     aggr_capital_costs['grid_costs'] = aggr_capital_costs['grid_costs'] * 1000
     
     return aggr_capital_costs
-=======
-
-    pass
->>>>>>> 7a3ab5c4
 
 
 def get_generator_investment(network, scn_name):
