--- conflicted
+++ resolved
@@ -436,15 +436,12 @@
         self._storage_costs = None
         self._ehv_grid_costs = None
         self._mv_grid_costs = None
-
-<<<<<<< HEAD
-    @property
-    def get_investment_cost(
+        
+        self._calculate_investment_cost()
+
+    def _calculate_investment_cost(
             self,
             storage_mv_integration=True):
-=======
-    def _calculate_investment_cost(self):
->>>>>>> 8cdcafde
         """ Get total investment costs of all voltage level for storages
         and grid expansion
         """
@@ -620,7 +617,6 @@
         :pandas:`pandas.DataFrame<dataframe>`
 
         """
-        self._calculate_investment_cost()
 
         return self._total_investment_costs
 
@@ -644,14 +640,7 @@
                                     display=False, **kwargs):
         """ Plot total investment costs
         """
-        # initiate total_investment_costs
-<<<<<<< HEAD
-        self.get_investment_cost
-        
-=======
-        self._calculate_investment_cost()
-
->>>>>>> 8cdcafde
+
         if filename is None:
             filename = "results/plot_total_investment_costs.pdf"
             display = True
