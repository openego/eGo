# -*- coding: utf-8 -*-
# Copyright 2016-2018 Europa-Universität Flensburg,
# Flensburg University of Applied Sciences,
# Centre for Sustainable Energy Systems
#
# This program is free software; you can redistribute it and/or
# modify it under the terms of the GNU Affero General Public License as
# published by the Free Software Foundation; either version 3 of the
# License, or (at your option) any later version.
#
# This program is distributed in the hope that it will be useful,
# but WITHOUT ANY WARRANTY; without even the implied warranty of
# MERCHANTABILITY or FITNESS FOR A PARTICULAR PURPOSE.  See the
# GNU Affero General Public License for more details.
#
# You should have received a copy of the GNU Affero General Public License
# along with this program.  If not, see <http://www.gnu.org/licenses/>.

# File description
"""This file contains the eGo main class as well as input & output functions
of eGo in order to build the eGo application container.
"""
import sys
import os
import logging
logger = logging.getLogger('ego')
import pandas as pd
import numpy as np

if not 'READTHEDOCS' in os.environ:
    import pyproj as proj
    import geopandas as gpd

    from shapely.geometry import Polygon, Point, MultiPolygon
    from sqlalchemy import MetaData, create_engine,  and_, func
    from sqlalchemy.orm import sessionmaker
    from sqlalchemy.ext.automap import automap_base
    from geoalchemy2 import *

    from egoio.tools import db
    from tools.results import (create_etrago_results)
    from tools.storages import (total_storage_charges, etrago_storages)
    from tools.economics import (etrago_operating_costs, etrago_grid_investment,
                                 edisgo_grid_investment, investment_costs,
                                 get_generator_investment)
    from tools.utilities import get_scenario_setting, get_time_steps
    from etrago.appl import etrago
    from egoio.db_tables.model_draft import RenpassGisParameterRegion
    from egoio.db_tables import model_draft, grid
    from etrago.tools.plot import (plot_line_loading, plot_stacked_gen,
                                   curtailment, gen_dist, storage_distribution,
                                   plot_voltage, plot_residual_load,
                                   plot_line_loading_diff, full_load_hours,
                                   extension_overlay_network)
    from etrago.appl import etrago

__copyright__ = ("Europa-Universität Flensburg, "
                 "Centre for Sustainable Energy Systems")
__license__ = "GNU Affero General Public License Version 3 (AGPL-3.0)"
__author__ = "wolf_bunke,maltesc"


class egoBasic(object):
    """The eGo basic class select and creates based on your
    ``scenario_setting.json`` file  your definde eTraGo and
    eDisGo results container.


    Parameters
    ----------
    jsonpath : :obj:`json`
        Path to ``scenario_setting.json`` file.


    Results
    -------
    eTraGo : :pandas:`pandas.Dataframe<dataframe>` of PyPSA
        Network container of eTraGo based on PyPSA
    eDisGo : :pandas:`pandas.Dataframe<dataframe>` of PyPSA
        Network container of eDisGo based on PyPSA
    json_file : dict
        Dict of the scenario_setting.json file
    session : sqlalchemy
        Database session for the oedb connection.

    """

    def __init__(self,
                 jsonpath, *args, **kwargs):


        self.jsonpath = 'scenario_setting.json'
        self.json_file = get_scenario_setting(self.jsonpath)

        # Database connection from json_file
        try:
            conn = db.connection(section=self.json_file['global']['db'])
            Session = sessionmaker(bind=conn)
            self.session = Session()
            logger.info('Connected to Database')
        except:
            logger.error('Failed connection to Database',  exc_info=True)

        # get scn_name
        self.scn_name = self.json_file['eTraGo']['scn_name']

<<<<<<< HEAD
        if self.json_file['global']['eTraGo'] is True:
            logger.info('Create eTraGo network')
            self.etrago_network = etrago(self.json_file['eTraGo'])

        if self.json_file['global']['eDisGo'] is True:
            logger.info('Create eDisGo network')
            self.edisgo_networks = None

=======
>>>>>>> 86de17ff
        pass

    def __repr__(self):

        r = ('eGoResults is created.')
        if not self.etrago_network:
            r += "\nThe results does not incluede eTraGo results"
        if not self.edisgo_network:
            r += "\nThe results does not incluede eDisGo results"
        return r

    pass


class eTraGoResults(egoBasic):
    """The ``eTraGoResults`` class create and contains all results
    of eTraGo  and it's network container for eGo.


    Examples
    --------

    The module can be used by ``network = eTraGoResults()``

    See also
    --------
    The `eTraGo`_ documentation.

    References
    ----------
    .. _eTraGo:
        `eTraGo <http://etrago.readthedocs.io/en/latest/api/etrago.html>`_, \
        eTraGo Documentation.
    """

    def __init__(self, jsonpath, *args, **kwargs):
        """
        """
        super(eTraGoResults, self).__init__(self, jsonpath,
                                            *args, **kwargs)

        self.etrago_network = None

        # create eTraGo NetworkScenario network
        if self.json_file['global']['eTraGo'] is True:
            logger.info('Create eTraGo network')
            self.etrago_network = etrago(self.json_file['eTraGo'])

        # add selected results to Results container
        self.etrago = pd.DataFrame()
        self.etrago.generator = pd.DataFrame()
        self.etrago.storage_charges = total_storage_charges(self.etrago_network)
        self.etrago.storage_costs = etrago_storages(self.etrago_network)
        self.etrago.operating_costs = etrago_operating_costs(
            self.etrago_network)
        self.etrago.generator = create_etrago_results(self.etrago_network,
                                                      self.scn_name)

        # add functions direct
        # self.etrago_network.etrago_line_loading = etrago_line_loading

        pass

    if not 'READTHEDOCS' in os.environ:
        # include eTraGo functions and methods
        def etrago_line_loading(self, **kwargs):
            """
            Integrate and use function from eTraGo.
            For more information see:
            """
            return plot_line_loading(network=self.etrago_network, **kwargs)

        def etrago_stacked_gen(self, **kwargs):
            """
            Integrate function from eTraGo.
            For more information see:
            """
            return plot_stacked_gen(network=self.etrago_network, **kwargs)

        def etrago_curtailment(self, **kwargs):
            """
            Integrate function from eTraGo.
            For more information see:
            """
            return curtailment(network=self.etrago_network, **kwargs)

        def etrago_gen_dist(self, **kwargs):
            """
            Integrate function from eTraGo.
            For more information see:
            """
            return gen_dist(network=self.etrago_network, **kwargs)

        def etrago_storage_distribution(self, **kwargs):
            """
            Integrate function from eTraGo.
            For more information see:
            """
            return storage_distribution(network=self.etrago_network, **kwargs)

        def etrago_voltage(self, **kwargs):
            """
            Integrate function from eTraGo.
            For more information see:
            """
            return plot_voltage(network=self.etrago_network, **kwargs)

        def etrago_residual_load(self, **kwargs):
            """
            Integrate function from eTraGo.
            For more information see:
            """
            return plot_residual_load(network=self.etrago_network, **kwargs)

        def etrago_line_loading_diff(self, networkB, **kwargs):
            """
            Integrate function from eTraGo.
            For more information see:
            """
            return plot_line_loading_diff(networkA=self.etrago_network,
                                          networkB=networkB, **kwargs)

        def etrago_extension_overlay_network(self, **kwargs):
            """
            Integrate function from eTraGo.
            For more information see:
            """
            return extension_overlay_network(network=self.etrago_network,
                                             **kwargs)

        def etrago_full_load_hours(self, **kwargs):
            """
            Integrate function from eTraGo.
            For more information see:
            """
            return full_load_hours(network=self.etrago_network, **kwargs)

    # add other methods from eTraGo here


class eDisGoResults(egoBasic):
    """ eDisGo Results

    This module contains all results of eDisGo for eGo.

    ToDo
    ----
    - add eDisGo
    - add iteration for multiple ding0 grids

    """

    def __init__(self, jsonpath, *args, **kwargs):
        super(eDisGoResults, self).__init__(self, jsonpath, *args, **kwargs)

        self.edisgo_network = None
        self.edisgo = pd.DataFrame()

        if self.json_file['global']['eDisGo'] is True:
            logger.info('Create eDisGo network')
            self.edisgo_network = None  # add eDisGo initialisation here

        pass

    pass


class eGo(eTraGoResults, eDisGoResults):
    """Main eGo module which including all results and main functionalities.


    Parameters
    ----------
    eTraGo : Network

    eDisGo : Network

    ToDo
    ----
    - add eDisGo
    """

    def __init__(self, jsonpath, *args, **kwargs):
        super(eGo, self).__init__(self, jsonpath,
                                  *args, **kwargs)

        # super().__init__(eDisGo)
        self.total = pd.DataFrame()
        # add total results here

        # add all ego function
        pass

    # write_results_to_db():
    logging.info('Initialisation of eGo Results')


def geolocation_buses(network, session):
    """
    Use Geometries of buses x/y (lon/lat) and Polygons
    of Countries from RenpassGisParameterRegion
    in order to locate the buses

    Parameters
    ----------
    network : Network
        eTraGo Network
    session : sqlalchemy
        session to oedb

    ToDo
    ----
     - check eTrago stack generation plots and other in order of adaptation

    """
    # Start db connetion
    # get renpassG!S scenario data

    meta = MetaData()
    meta.bind = session.bind
    conn = meta.bind
    # get db table
    meta.reflect(bind=conn, schema='model_draft',
                 only=['renpass_gis_parameter_region'])

    # map to classes
    Base = automap_base(metadata=meta)
    Base.prepare()
    RenpassGISRegion = Base.classes.renpass_gis_parameter_region

    # Define regions
    region_id = ['DE', 'DK', 'FR', 'BE', 'LU',
                 'NO', 'PL', 'CH', 'CZ', 'SE', 'NL']

    query = session.query(RenpassGISRegion.gid, RenpassGISRegion.u_region_id,
                          RenpassGISRegion.stat_level, RenpassGISRegion.geom,
                          RenpassGISRegion.geom_point)

    # get regions by query and filter
    Regions = [(gid, u_region_id, stat_level, shape.to_shape(geom),
                shape.to_shape(geom_point)) for gid, u_region_id, stat_level,
               geom, geom_point in query.filter(RenpassGISRegion.u_region_id.
                                                in_(region_id)).all()]

    crs = {'init': 'epsg:4326'}
    # transform lon lat to shapely Points and create GeoDataFrame
    points = [Point(xy) for xy in zip(network.buses.x,  network.buses.y)]
    bus = gpd.GeoDataFrame(network.buses, crs=crs, geometry=points)
    # Transform Countries Polygons as Regions
    region = pd.DataFrame(
        Regions, columns=['id', 'country', 'stat_level', 'Polygon', 'Point'])
    re = gpd.GeoDataFrame(region, crs=crs, geometry=region['Polygon'])
    # join regions and buses by geometry which intersects
    busC = gpd.sjoin(bus, re, how='inner', op='intersects')
    # busC
    # Drop non used columns
    busC = busC.drop(['index_right', 'Point', 'id', 'Polygon',
                      'stat_level', 'geometry'], axis=1)
    # add busC to eTraGo.buses
    network.buses['country_code'] = busC['country']

    # close session
    session.close()

    return network


def results_to_excel(results):
    """
    Wirte results to excel

    """
    # Write the results as xlsx file
    # ToDo add time of calculation to file name
    # add xlsxwriter to setup
    writer = pd.ExcelWriter('open_ego_results.xlsx', engine='xlsxwriter')

    # write results of installed Capacity by fuels
    results.total.to_excel(writer, index=False, sheet_name='Total Calculation')

    # write orgininal data in second sheet
    results.to_excel(writer, index=True, sheet_name='Results by carriers')
    # add plots

    # Close the Pandas Excel writer and output the Excel file.
    writer.save()
    # buses


def etrago_from_oedb(session, args):
    """
    Function with import eTraGo results for the Database.

    Parameters
    ----------
    session (obj):
        sqlalchemy session to the OEDB

    args (dict):
        args from eGo scenario_setting.json

    ToDo
    ----
        add Mapping for grid schema
        make it more generic -> class?
    """
    result_id = args['global']['result_id']

    # modules from model_draft
    from egoio.db_tables.model_draft import EgoGridPfHvSource as Source,\
        EgoGridPfHvTempResolution as TempResolution
    from etrago.tools.io import loadcfg
    from importlib import import_module
    import pypsa
    import re
    import logging
    logging.basicConfig(level=logging.INFO)
    logger = logging.getLogger(__name__)

    # functions
    def map_ormclass(name):
        """
        Function to map sqlalchemy classes
        """
        try:
            _mapped[name] = getattr(_pkg, _prefix + name)

        except AttributeError:
            print('Warning: Relation %s does not exist.' % name)

        return _mapped

    def dataframe_results(name, session, result_id, ormclass):
        """
        Function to get pandas DataFrames by the result_id
        """

        query = session.query(ormclass).filter(ormclass.result_id == result_id)

        if name == 'Transformer':
            name = 'Trafo'

        df = pd.read_sql(query.statement,
                         session.bind,
                         index_col=name.lower() + '_id')

        if str(ormclass)[:-2].endswith('T'):
            df = pd.Dataframe()

        return df

    def series_results(name, column, session, meta_args, result_id, ormclass):
        """
        Function to get Time Series as pandas DataFrames by the result_id

        ToDo
        ----
        - check index of bus_t and soon is wrong!

        """
        # TODO: pls make more robust
        id_column = re.findall(r'[A-Z][^A-Z]*', name)[0] + '_' + 'id'
        id_column = id_column.lower()

        query = session.query(
            getattr(ormclass, id_column),
            getattr(ormclass, column).
            label(column)).filter(and_(
                ormclass.result_id == result_id
            ))

        df = pd.io.sql.read_sql(query.statement,
                                session.bind,
                                columns=[column],
                                index_col=id_column)

        df.index = df.index.astype(str)

        # change of format to fit pypsa
        df = df[column].apply(pd.Series).transpose()

        try:
            assert not df.empty
            df.index = timeindex
        except AssertionError:
            print("No data for %s in column %s." % (name, column))

        return df

    # create config for results
    path = os.getcwd()
    # add meta_args with args of results
    config = loadcfg(path+'/tools/config.json')['results']

    # map and Database settings of etrago_from_oedb()
    _prefix = 'EgoGridPfHvResult'
    schema = 'model_draft'
    packagename = 'egoio.db_tables'
    _pkg = import_module(packagename + '.' + schema)
    temp_ormclass = 'TempResolution'
    carr_ormclass = 'Source'
    _mapped = {}

    # get metadata
    version = args['global']['gridversion']

    orm_meta = getattr(_pkg, _prefix + 'Meta')

    # check result_id

    result_id_in = session.query(orm_meta.result_id).filter(orm_meta.
                                                            result_id == result_id).all()
    if result_id_in:
        logger.info('Choosen result_id %s found in DB', result_id)
    else:
        logger.info('Error: result_id not found in DB')

    # get meta data as args
    meta = session.query(orm_meta.result_id, orm_meta.scn_name, orm_meta.calc_date,
                         orm_meta.user_name, orm_meta.method, orm_meta.start_snapshot,
                         orm_meta.end_snapshot, orm_meta.solver, orm_meta.settings
                         ).filter(orm_meta.result_id == result_id)

    meta_df = pd.read_sql(
        meta.statement, meta.session.bind, index_col='result_id')

    meta_args = dict(meta_df.settings[result_id])
    meta_args['scn_name'] = meta_df.scn_name[result_id]
    meta_args['method'] = meta_df.method[result_id]
    meta_args['start_snapshot'] = meta_df.start_snapshot[result_id]
    meta_args['end_snapshot'] = meta_df.end_snapshot[result_id]
    meta_args['solver'] = meta_df.solver[result_id]

    # get TempResolution
    temp = TempResolution

    tr = session.query(temp.temp_id, temp.timesteps,
                       temp.resolution, temp.start_time).one()

    timeindex = pd.DatetimeIndex(start=tr.start_time,
                                 periods=tr.timesteps,
                                 freq=tr.resolution)

    timeindex = timeindex[meta_args['start_snapshot'] -
                          1: meta_args['end_snapshot']]

    meta_args['temp_id'] = tr.temp_id

    # create df for PyPSA network

    network = pypsa.Network()
    network.set_snapshots(timeindex)

    timevarying_override = False

    if pypsa.__version__ == '0.11.0':
        old_to_new_name = {'Generator':
                           {'p_min_pu_fixed': 'p_min_pu',
                            'p_max_pu_fixed': 'p_max_pu',
                            'source': 'carrier',
                            'dispatch': 'former_dispatch'},
                           'Bus':
                           {'current_type': 'carrier'},
                           'Transformer':
                           {'trafo_id': 'transformer_id'},
                           'Storage':
                           {'p_min_pu_fixed': 'p_min_pu',
                            'p_max_pu_fixed': 'p_max_pu',
                            'soc_cyclic': 'cyclic_state_of_charge',
                            'soc_initial': 'state_of_charge_initial',
                            'source': 'carrier'}}

        timevarying_override = True

    else:
        old_to_new_name = {'Storage':
                           {'soc_cyclic': 'cyclic_state_of_charge',
                            'soc_initial': 'state_of_charge_initial'}}

    # get data into dataframes
    logger.info('Start building eTraGo results network')
    for comp, comp_t_dict in config.items():

        orm_dict = map_ormclass(comp)

        pypsa_comp_name = 'StorageUnit' if comp == 'Storage' else comp
        ormclass = orm_dict[comp]

        if not comp_t_dict:
            df = dataframe_results(comp, session, result_id, ormclass)

            if comp in old_to_new_name:
                tmp = old_to_new_name[comp]
                df.rename(columns=tmp, inplace=True)

            network.import_components_from_dataframe(df, pypsa_comp_name)

        if comp_t_dict:

            for name, columns in comp_t_dict.items():

                name = name[:-1]
                pypsa_comp_name = name

                if name == 'Storage':
                    pypsa_comp_name = 'StorageUnit'
                if name == 'Transformer':
                    name = 'Trafo'

                for col in columns:

                    df_series = series_results(
                        name, col, session, meta_args, result_id, ormclass)

                    # TODO: VMagPuSet?
                    if timevarying_override and comp == 'Generator':
                        idx = df[df.former_dispatch == 'flexible'].index
                        idx = [i for i in idx if i in df_series.columns]
                        df_series.drop(idx, axis=1, inplace=True)

                    try:

                        pypsa.io.import_series_from_dataframe(
                            network,
                            df_series,
                            pypsa_comp_name,
                            col)

                    except (ValueError, AttributeError):
                        print("Series %s of component %s could not be "
                              "imported" % (col, pypsa_comp_name))

    print('Done')
    logger.info('Imported eTraGo results of id = %s ', result_id)
    return network


if __name__ == '__main__':
    pass<|MERGE_RESOLUTION|>--- conflicted
+++ resolved
@@ -104,17 +104,6 @@
         # get scn_name
         self.scn_name = self.json_file['eTraGo']['scn_name']
 
-<<<<<<< HEAD
-        if self.json_file['global']['eTraGo'] is True:
-            logger.info('Create eTraGo network')
-            self.etrago_network = etrago(self.json_file['eTraGo'])
-
-        if self.json_file['global']['eDisGo'] is True:
-            logger.info('Create eDisGo network')
-            self.edisgo_networks = None
-
-=======
->>>>>>> 86de17ff
         pass
 
     def __repr__(self):
