--- conflicted
+++ resolved
@@ -434,16 +434,10 @@
         # add total results here
         self._total_operation_costs = None
         self._calculate_investment_cost()
+        self._total_investment_costs = None
         self.total_investment_costs = self._calculate_investment_cost()
 
-<<<<<<< HEAD
-    @property
-    def get_investment_cost(
-            self,
-            storage_mv_integration=True):
-=======
-    def _calculate_investment_cost(self):
->>>>>>> 136d667c
+    def _calculate_investment_cost(self,storage_mv_integration=True):
         """ Get total investment costs of all voltage level for storages
         and grid expansion
         """
@@ -480,16 +474,13 @@
         # add overnight costs
         _total_inv_cost[
             'overnight_costs'] = etrago_convert_overnight_cost(
-<<<<<<< HEAD
-            self._total_investment_costs['capital_cost'], self.json_file)
-    
-        ### Include MV storages into the _total_investment_costs dataframe
+            _total_inv_cost['capital_cost'], self.json_file)
+        
+         ### Include MV storages into the _total_investment_costs dataframe
         if storage_mv_integration is True:
             self._integrate_mv_storage_investment()
-    
-        self._storage_costs = _storage
-        self._ehv_grid_costs = _grid_ehv
-        self._mv_grid_costs = _grid_mv_lv
+
+        return _total_inv_cost
 
     def _integrate_mv_storage_investment(self):
         """
@@ -609,24 +600,6 @@
         return integrated_storage
             
    
-    @property
-    def total_investment_costs(self):
-        """
-        Contains all investment informations about eGo
-
-        Returns
-        -------
-        :pandas:`pandas.DataFrame<dataframe>`
-
-        """
-        self.get_investment_cost
-
-        return self._total_investment_costs
-=======
-            _total_inv_cost['capital_cost'], self.json_file)
-
-        return _total_inv_cost
->>>>>>> 136d667c
 
     @property
     def total_operation_costs(self):
@@ -649,27 +622,15 @@
         """ Plot total investment costs
         """
         # initiate total_investment_costs
-<<<<<<< HEAD
         self.get_investment_cost
-        
-=======
+
         self._calculate_investment_cost()
 
->>>>>>> 136d667c
-        if filename is None:
-            filename = "results/plot_total_investment_costs.pdf"
-            display = True
-
-<<<<<<< HEAD
         return grid_storage_investment(
                 self._total_investment_costs, 
                 filename=filename,
                 display=display, 
                 **kwargs)
-=======
-        return plot_grid_storage_investment(self, filename=filename,
-                                            display=display, **kwargs)
->>>>>>> 136d667c
 
     def plot_power_price(self, filename=None, display=False):
         """ Plot power prices per carrier of calculation
