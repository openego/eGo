--- conflicted
+++ resolved
@@ -354,7 +354,6 @@
         #self.total_investment_costs = pd.DataFrame()
         # self.total_operation_costs = pd.DataFrame()  # TODO
 
-<<<<<<< HEAD
     def total_investment_costs(self):
         """ Get total investment costs of all voltage level for storages
         and grid expansion
@@ -391,11 +390,7 @@
         return self.total_investment_cost.plot.bar(x='component',
                                                    y='capital_cost', rot=1)
 
-=======
-        pass
         
-        
->>>>>>> c0402b5d
     # write_results_to_db():
     logging.info('Initialisation of eGo Results')
 
