# -*- coding: utf-8 -*-
# Copyright 2016-2018 Europa-Universität Flensburg,
# Flensburg University of Applied Sciences,
# Centre for Sustainable Energy Systems
#
# This program is free software; you can redistribute it and/or
# modify it under the terms of the GNU Affero General Public License as
# published by the Free Software Foundation; either version 3 of the
# License, or (at your option) any later version.
#
# This program is distributed in the hope that it will be useful,
# but WITHOUT ANY WARRANTY; without even the implied warranty of
# MERCHANTABILITY or FITNESS FOR A PARTICULAR PURPOSE.  See the
# GNU Affero General Public License for more details.
#
# You should have received a copy of the GNU Affero General Public License
# along with this program.  If not, see <http://www.gnu.org/licenses/>.

# File description
"""
This file is part of the the eGo toolbox.
It contains the class definition for multiple eDisGo networks.
"""
__copyright__ = ("Flensburg University of Applied Sciences, "
                 "Europa-Universität Flensburg, "
                 "Centre for Sustainable Energy Systems")
__license__ = "GNU Affero General Public License Version 3 (AGPL-3.0)"
__author__ = "wolf_bunke, maltesc"

# Import
import os
import logging
if not 'READTHEDOCS' in os.environ:
    from egoio.db_tables import model_draft, grid
    from egoio.tools import db
    from edisgo.grid.network import Results, TimeSeriesControl
    from edisgo.tools.edisgo_run import (
        run_edisgo_basic,
        run_edisgo_pool_flexible
    )
    from edisgo.grid import tools
    from edisgo.tools.plots import line_loading
    from edisgo.grid.network import EDisGo
    from ego.tools.specs import (
        get_etragospecs_direct
    )
    from ego.tools.mv_cluster import (
        analyze_attributes,
        cluster_mv_grids)
    from ego.tools.economics import (
        edisgo_grid_investment)
    
    import pypsa

    import csv
    import pandas as pd
    import json
    from sqlalchemy.orm import sessionmaker
    from sqlalchemy.orm import scoped_session

    import multiprocess as mp2


# Logging
logger = logging.getLogger(__name__)


class EDisGoNetworks:
    """
    Performs multiple eDisGo runs and stores the resulting edisgo_grids

    Parameters
    ----------
    json_file : :obj:dict
        Dictionary of the ``scenario_setting.json`` file
    etrago_network: :class:`etrago.tools.io.NetworkScenario`
        eTraGo network object compiled by :meth:`etrago.appl.etrago`

    """

    def __init__(self, json_file, etrago_network):

        # Genral Json Inputs
        self._json_file = json_file
        self._set_scenario_settings()

        # Create reduced eTraGo network
        self._etrago_network = _ETraGoData(etrago_network)

        # eDisGo specific naming
        self._edisgo_scenario_translation()

        # Program information
        self._run_finished = False

        # eDisGo Result grids
        self._edisgo_grids = {}


        if self._csv_import:
            self._laod_edisgo_results()

        else:
            # Execute Functions
            self._set_grid_choice()
            if not self._only_cluster:
                self._run_edisgo_pool()
            if self._results:
                self._save_edisgo_results()

        if not self._only_cluster:
            self._successfull_grids = self._successfull_grids()
            # Calculate grid investment costs
    
            self._grid_investment_costs = edisgo_grid_investment(
                self,
                self._json_file
            )

    @property
    def network(self):
        """
        Container for eDisGo grids, including all results

        Returns
        -------
        :obj:`dict` of :class:`edisgo.grid.network.EDisGo`
            Dictionary of eDisGo objects, keyed by MV grid ID

        """
        return self._edisgo_grids

    @property
    def grid_choice(self):
        """
        Container for the choice of MV grids, including their weighting

        Returns
        -------
        :pandas:`pandas.DataFrame<dataframe>`
            Dataframe containing the chosen grids and their weightings

        """
        return self._grid_choice

    @property
    def successfull_grids(self):
        """
        Relative number of successfully calculated MV grids
        (Includes clustering weighting)

        Returns
        -------
        int
            Relative number of grids

        """
        return self._successfull_grids

    @property
    def grid_investment_costs(self):
        """
        Grid investment costs

        Returns
        -------
        None or :pandas:`pandas.DataFrame<dataframe>`
            Dataframe containing annuity costs per voltage level

        """
        return self._grid_investment_costs
<<<<<<< HEAD
=======
    
    def get_mv_grid_from_bus_id(self, bus_id):
        """
        Queries the MV grid ID for a given eTraGo bus

        Parameters
        ----------
        bus_id : int
            eTraGo bus ID

        Returns
        -------
        int
            MV grid (ding0) ID

        """
        
        conn = db.connection(section=self._db_section)
        session_factory = sessionmaker(bind=conn)
        Session = scoped_session(session_factory)
        session = Session()
        
        mv_grid_id = self._get_mv_grid_from_bus_id(session, bus_id)
        
        Session.remove()
        
        return mv_grid_id

    def get_bus_id_from_mv_grid(self, subst_id):
        """
        Queries the eTraGo bus ID for given MV grid (ding0) ID

        Parameters
        ----------
        subst_id : int
            MV grid (ding0) ID

        Returns
        -------
        int
            eTraGo bus ID

        """
        
        conn = db.connection(section=self._db_section)
        session_factory = sessionmaker(bind=conn)
        Session = scoped_session(session_factory)
        session = Session()
        
        bus_id = self._get_bus_id_from_mv_grid(session, subst_id)
        
        Session.remove()
        
        return bus_id
>>>>>>> 6d4d48aa

    def plot_line_loading(self, mv_grid_id, time_step):
        """
        Plot line loading as color on lines
    
        Displays line loading relative to nominal capacity
        Parameters
        ----------
        mv_grid_id : int
            MV grid ID of the grid to plot
            
        timestep : :pandas:`pandas.Timestamp<timestamp>`
            Time step to plot analysis results for.
            Time step must be included in s_res
            
        """   
        line_loading(
                self._edisgo_grids[mv_grid_id].network.pypsa,
                self._edisgo_grids[mv_grid_id].network.config,
                self._edisgo_grids[mv_grid_id].network.results.s_res(),
                time_step)
            
    def _init_status(self):
        self._grid_choice['the_selected_network_id']
    
    def get_mv_grid_from_bus_id(self, bus_id):
        """
        Queries the MV grid ID for a given eTraGo bus

        Parameters
        ----------
        bus_id : int
            eTraGo bus ID

        Returns
        -------
        int
            MV grid (ding0) ID

        """
        
        conn = db.connection(section=self._db_section)
        session_factory = sessionmaker(bind=conn)
        Session = scoped_session(session_factory)
        session = Session()
        
        mv_grid_id = self._get_mv_grid_from_bus_id(session, bus_id)
        
        Session.remove()
        
        return mv_grid_id

    def get_bus_id_from_mv_grid(self, subst_id):
        """
        Queries the eTraGo bus ID for given MV grid (ding0) ID

        Parameters
        ----------
        subst_id : int
            MV grid (ding0) ID

        Returns
        -------
        int
            eTraGo bus ID

        """
        
        conn = db.connection(section=self._db_section)
        session_factory = sessionmaker(bind=conn)
        Session = scoped_session(session_factory)
        session = Session()
        
        bus_id = self._get_bus_id_from_mv_grid(session, subst_id)
        
        Session.remove()
        
        return bus_id
    
    def _update_edisgo_configs(self, edisgo_grid):
        
        # Info and Warning handling
        if not hasattr(self, '_suppress_log'):
            self._suppress_log = False # Only in the first run warnings and 
                                       # info get thrown
         
        # Database section
        ego_db = self._db_section        
        edisgo_db = edisgo_grid.network.config['db_connection']['section']
        
        if not ego_db == edisgo_db:
            if not self._suppress_log:
                logger.warning(
                        ("eDisGo database configuration (db: '{}') "
                        + "will be overwritten with database configuration "
                        + "from eGo's scenario settings (db: '{}')").format(
                                edisgo_db,
                                ego_db))
            edisgo_grid.network.config['db_connection']['section'] = ego_db
            
        # Versioned
        ego_gridversion = self._grid_version
        if ego_gridversion == None:
            ego_versioned = 'model_draft'
            if not self._suppress_log:
                logger.info("eGo's grid_version == None is "
                            +"evaluated as data source: model_draft")
        else:
            ego_versioned = 'versioned'
            if not self._suppress_log:
                logger.info(("eGo's grid_version == '{}' is "
                            +"evaluated as data source: versioned").format(
                                    ego_gridversion))
        
        edisgo_versioned = edisgo_grid.network.config[
                'data_source']['oedb_data_source']
        
        if not ego_versioned == edisgo_versioned:
            if not self._suppress_log:
                logger.warning(
                        ("eDisGo data source configuration ('{}') "
                        + "will be overwritten with data source config. from "
                        + "eGo's scenario settings (data source: '{}')"
                        ).format(
                                edisgo_versioned,
                                ego_versioned))
            edisgo_grid.network.config[
                    'data_source']['oedb_data_source'] = ego_versioned       
            
        # Gridversion    
        ego_gridversion = self._grid_version
        edisgo_gridversion = edisgo_grid.network.config[
                'versioned']['version']
        
        if not ego_gridversion == edisgo_gridversion:
            if not self._suppress_log:
                logger.warning(
                        ("eDisGo version configuration (version: '{}') "
                        + "will be overwritten with version configuration "
                        + "from eGo's scenario settings (version: '{}')"
                        ).format(
                                edisgo_gridversion,
                                ego_gridversion))
            edisgo_grid.network.config[
                    'versioned']['version'] = ego_gridversion
                
        self._suppress_log = True
        
    def _set_scenario_settings(self):
               
        self._csv_import = self._json_file['eGo']['csv_import_eDisGo']

        # eTraGo args
        self._etrago_args = self._json_file['eTraGo']
        self._scn_name = self._etrago_args['scn_name']
        self._ext_storage = (
            'storages' in self._etrago_args['extendable']
        )
        if self._ext_storage:
            logger.info("eTraGo Dataset used extendable storages")

        self._pf_post_lopf = self._etrago_args['pf_post_lopf']

        # eDisGo args import
        if self._csv_import:

            with open(os.path.join(
                    self._csv_import,
                    'edisgo_args.json')) as f:
                edisgo_args = json.load(f)

            self._json_file['eDisGo'] = edisgo_args
            logger.info("All eDisGo settings are taken from CSV folder"
                        + "(scenario settings are ignored)")
            # This overwrites the original object...

        # Imported or directly from the Settings
        ## eDisGo section of the settings
        self._edisgo_args = self._json_file['eDisGo']

        ## Reading all eDisGo settings
        #TODO: Integrate into a for-loop
        self._db_section = self._edisgo_args['db']
        self._grid_version = self._edisgo_args['gridversion']
        self._timesteps_pfa = self._edisgo_args['timesteps_pfa']
        self._solver = self._edisgo_args['solver']
        self._curtailment_voltage_threshold = self._edisgo_args[
                'curtailment_voltage_threshold']       
        self._ding0_files = self._edisgo_args['ding0_files']
        self._choice_mode = self._edisgo_args['choice_mode']
        self._parallelization = self._edisgo_args['parallelization']
        self._initial_reinforcement = self._edisgo_args[
            'initial_reinforcement']        
        self._storage_distribution = self._edisgo_args['storage_distribution']
        self._apply_curtailment = self._edisgo_args['apply_curtailment']
        self._cluster_attributes = self._edisgo_args['cluster_attributes']
        self._only_cluster = self._edisgo_args['only_cluster']
        self._max_workers = self._edisgo_args['max_workers']
        self._max_cos_phi_renewable = self._edisgo_args[
            'max_cos_phi_renewable']
        self._results = self._edisgo_args['results']

        ## Some basic checks
        if (self._storage_distribution is True) & (self._ext_storage is False):
            logger.warning("Storage distribution (MV grids) is active, "
                           + "but eTraGo dataset has no extendable storages")
        if not self._initial_reinforcement:
            raise NotImplementedError(
                "Skipping the initial reinforcement is not yet implemented"
            )
        if self._only_cluster:
            logger.warning("This eDisGo run only returns cluster results")
            
        # Versioning
        if self._grid_version is not None:
            self._versioned = True
        else:
            self._versioned = False

    def _edisgo_scenario_translation(self):

        # Scenario translation
        if self._scn_name == 'Status Quo':
            self._generator_scn = None
        elif self._scn_name == 'NEP 2035':
            self._generator_scn = 'nep2035'
        elif self._scn_name == 'eGo 100':
            self._generator_scn = 'ego100'

    def _successfull_grids(self):
        """
        Calculates the relative number of successfully calculated grids,
        including the cluster weightings
        """

        total, success, fail = 0, 0, 0
        for key, value in self._edisgo_grids.items():

            weight = self._grid_choice.loc[
                self._grid_choice['the_selected_network_id'] == key
            ]['no_of_points_per_cluster'].values[0]

            total += weight
            if hasattr(value, 'network'):
                success += weight
            else:
                fail += weight
        return success/total

    def _analyze_cluster_attributes(self):
        """
        Analyses the attributes wind and solar capacity and farthest node
        for clustering.
        These are considered the "standard" attributes for the MV grid
        clustering.
        """
        analyze_attributes(self._ding0_files)

    def _cluster_mv_grids(
            self,
            no_grids):
        """
        Clusters the MV grids based on the attributes, for a given number
        of MV grids

        Parameters
        ----------
        no_grids : int
            Desired number of clusters (of MV grids)

        Returns
        -------
        :pandas:`pandas.DataFrame<dataframe>`
            Dataframe containing the clustered MV grids and their weightings

        """

        # TODO: This first dataframe contains the standard attributes...
        # ...Create an Interface in order to use attributes more flexibly.
        # Make this function more generic.
        attributes_path = self._ding0_files + '/attributes.csv'

        if not os.path.isfile(attributes_path):
            logger.info('Attributes file is missing')
            logger.info('Attributes will be calculated')
            self._analyze_cluster_attributes()

        df = pd.read_csv(self._ding0_files + '/attributes.csv')
        df = df.set_index('id')
        df.drop(['Unnamed: 0'], inplace=True, axis=1)
        df.rename(
            columns={
                "Solar_cumulative_capacity": "solar_cap",
                "Wind_cumulative_capacity": "wind_cap",
                "The_Farthest_node": "farthest_node"},
            inplace=True)

        if 'extended_storage' in self._cluster_attributes:
            if self._ext_storage:
                storages = self._identify_extended_storages()
                if not (storages.max().values[0] == 0.):
                    df = pd.concat([df, storages], axis=1)
                    df.rename(
                        columns={"storage_p_nom": "extended_storage"},
                        inplace=True)
                else:
                    logger.warning('Extended storages all 0. \
                                   Therefore, extended storages \
                                   are excluded from clustering')

        found_atts = [
            i for i in self._cluster_attributes if i in df.columns
        ]
        missing_atts = [
            i for i in self._cluster_attributes if i not in df.columns
        ]

        logger.info(
            'Available attributes are: {}'.format(df.columns.tolist())
        )
        logger.info(
            'Chosen/found attributes are: {}'.format(found_atts)
        )

        if len(missing_atts) > 0:
            logger.warning(
                'Missing attributes: {}'.format(missing_atts)
            )
            if 'extended_storage' in missing_atts:
                logger.info('Hint: eTraGo dataset must contain '
                            'extendable storages in order to include '
                            'storage extension in MV grid clustering.')

        return cluster_mv_grids(
            no_grids,
            cluster_base=df)

    def _identify_extended_storages(self):

        conn = db.connection(section=self._db_section)
        session_factory = sessionmaker(bind=conn)
        Session = scoped_session(session_factory)
        session = Session()

        all_mv_grids = self._check_available_mv_grids()

        storages = pd.DataFrame(
            index=all_mv_grids,
            columns=['storage_p_nom'])

        logger.info('Identifying extended storages')
        for mv_grid in all_mv_grids:
            bus_id = self._get_bus_id_from_mv_grid(session, mv_grid)

            stor_p_nom = self._etrago_network.storage_units.loc[
                (self._etrago_network.storage_units['bus'] == str(bus_id))
                & (self._etrago_network.storage_units[
                    'p_nom_extendable'
                ] == True)
                & (self._etrago_network.storage_units['max_hours'] <= 20.)
            ]['p_nom_opt']

            if len(stor_p_nom) == 1:
                stor_p_nom = stor_p_nom.values[0]
            elif len(stor_p_nom) == 0:
                stor_p_nom = 0.
            else:
                raise IndexError

            storages.at[mv_grid, 'storage_p_nom'] = stor_p_nom

        Session.remove()

        return storages

    def _check_available_mv_grids(self):
        """
        Checks all available MV grids in the given folder (from the settings)

        Returns
        -------
        :obj:`list`
            List of MV grid ID's

        """
        mv_grids = []
        for file in os.listdir(self._ding0_files):
            if file.endswith('.pkl'):
                mv_grids.append(
                    int(file.replace(
                        'ding0_grids__', ''
                    ).replace('.pkl', '')))

        return mv_grids

    def _set_grid_choice(self):
        """
        Sets the grid choice based on the settings file

        """

        choice_df = pd.DataFrame(
            columns=[
                'no_of_points_per_cluster',
                'the_selected_network_id',
                'represented_grids'])

        if self._choice_mode == 'cluster':
            no_grids = self._edisgo_args['no_grids']
            logger.info('Clustering to {} MV grids'.format(no_grids))

            cluster_df = self._cluster_mv_grids(no_grids)
            choice_df[
                'the_selected_network_id'
            ] = cluster_df['the_selected_network_id']
            choice_df[
                'no_of_points_per_cluster'
            ] = cluster_df['no_of_points_per_cluster']
            choice_df[
                'represented_grids'
            ] = cluster_df['represented_grids']

        elif self._choice_mode == 'manual':
            man_grids = self._edisgo_args['manual_grids']

            choice_df['the_selected_network_id'] = man_grids
            choice_df['no_of_points_per_cluster'] = 1
            choice_df['represented_grids'] = [
                [mv_grid_id]
                for mv_grid_id
                in choice_df['the_selected_network_id']]

            logger.info(
                'Calculating manually chosen MV grids {}'.format(man_grids)
            )

        elif self._choice_mode == 'all':
            mv_grids = self._check_available_mv_grids()

            choice_df['the_selected_network_id'] = mv_grids
            choice_df['no_of_points_per_cluster'] = 1
            choice_df['represented_grids'] = [
                [mv_grid_id]
                for mv_grid_id
                in choice_df['the_selected_network_id']]

            no_grids = len(mv_grids)
            logger.info(
                'Calculating all available {} MV grids'.format(no_grids)
            )

        self._grid_choice = choice_df

    def _run_edisgo_pool(self):
        """
        Runs eDisGo for the chosen grids

        """
        parallelization = self._parallelization

        if parallelization is True:
            logger.info('Run eDisGo parallel')
            mv_grids = self._grid_choice['the_selected_network_id'].tolist()
            no_cpu = mp2.cpu_count()
            if no_cpu > self._max_workers:
                no_cpu = self._max_workers
                logger.info(
                    'Number of workers limited to {} by user'.format(
                        self._max_workers
                    ))

            self._edisgo_grids = run_edisgo_pool_flexible(
                mv_grids,
                lambda *xs: xs[1]._run_edisgo(xs[0]),
                (self,),
                workers=no_cpu)

        else:
            logger.info('Run eDisGo sequencial')
            no_grids = len(self._grid_choice)
            count = 0
            for idx, row in self._grid_choice.iterrows():
                prog = '%.1f' % (count / no_grids * 100)
                logger.info(
                    '{} % Calculated by eDisGo'.format(prog)
                )

                mv_grid_id = int(row['the_selected_network_id'])
                logger.info(
                    'MV grid {}'.format(mv_grid_id)
                )
                try:
                    edisgo_grid = self._run_edisgo(mv_grid_id)
                    self._edisgo_grids[
                        mv_grid_id
                    ] = edisgo_grid
                except Exception as e:
                    self._edisgo_grids[mv_grid_id] = e
                    logger.exception(
                        'MV grid {} failed: \n'.format(mv_grid_id)
                    )
                count += 1

        self._run_finished = True

    def _run_edisgo(
            self,
            mv_grid_id):
        """
        Performs a single eDisGo run

        Parameters
        ----------
        mv_grid_id : int
            MV grid ID of the ding0 grid

        Returns
        -------
        :class:`edisgo.grid.network.EDisGo`
            Returns the complete eDisGo container, also including results
        """
        storage_integration = self._storage_distribution
        apply_curtailment = self._apply_curtailment

        logger.info(
            'MV grid {}: Calculating interface values'.format(mv_grid_id))

        conn = db.connection(section=self._db_section)
        session_factory = sessionmaker(bind=conn)
        Session = scoped_session(session_factory)
        session = Session()

        # Query bus ID for this MV grid
        bus_id = self._get_bus_id_from_mv_grid(session, mv_grid_id)

        # Calculate Interface values for this MV grid
        specs = get_etragospecs_direct(
            session,
            bus_id,
            self._etrago_network,
            self._scn_name,
            self._grid_version,
            self._pf_post_lopf,
            self._max_cos_phi_renewable)
        Session.remove()

        # Get ding0 (MV grid) form folder
        ding0_filepath = (
            self._ding0_files
            + '/ding0_grids__'
            + str(mv_grid_id)
            + '.pkl')

        if not os.path.isfile(ding0_filepath):
            msg = 'No MV grid file for MV grid {}'.format(mv_grid_id)
            logger.error(msg)
            raise Exception(msg)

        # Initalize eDisGo with this MV grid
        logger.info(("MV grid {}: Initialize MV grid").format(mv_grid_id))        

        edisgo_grid = EDisGo(ding0_grid=ding0_filepath,
                             worst_case_analysis='worst-case')
        
        logger.info(("MV grid {}: Changing eDisGo's voltage configurations " 
                     + "for initial reinforcement").format(mv_grid_id)) 
                
        edisgo_grid.network.config[
                'grid_expansion_allowed_voltage_deviations'] = {
                'hv_mv_trafo_offset': 0.04,
                'hv_mv_trafo_control_deviation': 0.0,
                'mv_load_case_max_v_deviation': 0.055,
                'mv_feedin_case_max_v_deviation': 0.02,
                'lv_load_case_max_v_deviation': 0.065,
                'lv_feedin_case_max_v_deviation': 0.03,
                'mv_lv_station_load_case_max_v_deviation': 0.02,
                'mv_lv_station_feedin_case_max_v_deviation': 0.01
            }   
                   
        # Inital grid reinforcements
        logger.info(("MV grid {}: Initial MV grid reinforcement "
                     +"(worst-case anaylsis)").format(mv_grid_id))
      
        edisgo_grid.reinforce()
        
        # Get costs for initial reinforcement
        # TODO: Implement a separate cost function
        costs_grouped = \
            edisgo_grid.network.results.grid_expansion_costs.groupby(
                ['type']).sum()
        costs = pd.DataFrame(
                costs_grouped.values,
                columns=costs_grouped.columns,
                index=[[edisgo_grid.network.id] * len(costs_grouped), 
                       costs_grouped.index]).reset_index()
        costs.rename(columns={'level_0': 'grid'}, inplace=True)
        
        costs_before = costs
    
        total_costs_before_EUR = costs_before['total_costs'].sum() * 1000
        logger.info(
            ("MV grid {}: Costs for initial "
             + "reinforcement: EUR {}").format(
                mv_grid_id,
                "{0:,.2f}".format(total_costs_before_EUR)))

        logger.info((
                "MV grid {}: Resetting grid after initial reinforcement"
                     ).format(mv_grid_id)) 
        edisgo_grid.network.results = Results(edisgo_grid.network)
        # Reload the (original) eDisGo configs
        edisgo_grid.network.config = None
          
        # eTraGo case begins here
        logger.info("MV grid {}: eTraGo feed-in case".format(mv_grid_id))
        
        # Update eDisGo settings (from config files) with scenario settings
        logger.info("MV grid {}: Updating eDisgo configuration".format(
                mv_grid_id))                
        # Update configs with eGo's scenario settings
        self._update_edisgo_configs(edisgo_grid)
        
        # Generator import for NEP 2035 and eGo 100 scenarios
        if self._generator_scn:
            logger.info(
                'Importing generators for scenario {}'.format(
                    self._scn_name)
            )
            edisgo_grid.import_generators(
                generator_scenario=self._generator_scn)
        else:
            logger.info(
                'No generators imported for scenario {}'.format(
                    self._scn_name)
            )
            edisgo_grid.network.pypsa = None

        # Time Series from eTraGo
        logger.info('Updating eDisGo timeseries with eTraGo values')
        if self._pf_post_lopf:
            logger.info('(Including reactive power)')
            edisgo_grid.network.timeseries = TimeSeriesControl(
                network=edisgo_grid.network,
                timeseries_generation_fluctuating=specs['ren_potential'],
                timeseries_generation_dispatchable=specs['conv_dispatch'],
                timeseries_generation_reactive_power=specs['reactive_power'],
                timeseries_load='demandlib',
                timeindex=specs['conv_dispatch'].index).timeseries
        else:
            logger.info('(Only active power)')
            edisgo_grid.network.timeseries = TimeSeriesControl(
                network=edisgo_grid.network,
                timeseries_generation_fluctuating=specs['ren_potential'],
                timeseries_generation_dispatchable=specs['conv_dispatch'],
                timeseries_load='demandlib',
                timeindex=specs['conv_dispatch'].index).timeseries

        # Curtailment
        if apply_curtailment:
            logger.info('Including Curtailment')

            gens_df = tools.get_gen_info(edisgo_grid.network)
            solar_wind_capacities = gens_df.groupby(
                by=['type', 'weather_cell_id']
            )['nominal_capacity'].sum()

            curt_cols = [
                i for i in specs['ren_curtailment'].columns
                if i in solar_wind_capacities.index
            ]

            if not curt_cols:
                raise ImportError(
                    ("MV grid {}: Data doesn't match").format(mv_grid_id))

            curt_abs = pd.DataFrame(
                columns=pd.MultiIndex.from_tuples(curt_cols))

            for col in curt_abs:
                curt_abs[col] = (
                    specs['ren_curtailment'][col]
                    * solar_wind_capacities[col])

            edisgo_grid.curtail(
                curtailment_timeseries=curt_abs,
                methodology='voltage-based',
                solver=self._solver,
                voltage_threshold=self._curtailment_voltage_threshold)
        else:
            logger.info('No curtailment applied')

        # Storage Integration
        if storage_integration:
            if self._ext_storage:
                if not specs['battery_p_series'] is None:
                    logger.info('Integrating storages in MV grid')
                    edisgo_grid.integrate_storage(
                        timeseries=specs['battery_p_series'],
                        position='distribute_storages_mv',
                        timeseries_reactive_power=specs[
                            'battery_q_series'
                        ])  # None if no pf_post_lopf
        else:
            logger.info('No storage integration')
    

        logger.info("MV grid {}: eDisGo grid analysis".format(mv_grid_id))

        edisgo_grid.reinforce(timesteps_pfa=self._timesteps_pfa)

        return edisgo_grid

    def _save_edisgo_results(self):

        if not os.path.exists(self._results):
            os.makedirs(self._results)

        with open(
                os.path.join(self._results, 'edisgo_args.json'),
                'w') as fp:
            json.dump(self._edisgo_args, fp)

        self._grid_choice.to_csv(self._results + '/grid_choice.csv')

        for mv_grid_id in self._edisgo_grids:
            print(mv_grid_id)

            grid_result = os.path.join(
                self._results,
                str(mv_grid_id))

            try:
                self._edisgo_grids[
                    mv_grid_id
                ].network.results.save(grid_result)
            except:
                logger.warning(
                    "MV grid {} could not be saved".format(mv_grid_id))

    def _laod_edisgo_results(self):

        # Load the grid choice form CSV
        self._grid_choice = pd.read_csv(
            os.path.join(self._csv_import, 'grid_choice.csv'),
            index_col=0)
        self._grid_choice['represented_grids'] = self._grid_choice.apply(
                lambda x: eval(x['represented_grids']), axis=1)
        
        for idx, row in self._grid_choice.iterrows():
            mv_grid_id = int(row['the_selected_network_id'])

            try:
                # Grid expansion costs
                file_path = os.path.join(
                    self._csv_import,
                    str(mv_grid_id),
                    'grid_expansion_results',
                    'grid_expansion_costs.csv')
    
                grid_expansion_costs = pd.read_csv(
                    file_path,
                    index_col=0)
                
                # powerflow results
                pf_path = os.path.join(
                    self._csv_import,
                    str(mv_grid_id),
                    'powerflow_results',
                    'apparent_powers.csv')
                
                s_res = pd.read_csv(
                    pf_path,
                    index_col=0,
                    parse_dates=True)
                              
                # Configs
                config_path = os.path.join(
                    self._csv_import,
                    str(mv_grid_id),
                    'configs.csv')
                
                edisgo_config = {}
                with open(config_path, 'r') as f:
                    reader = csv.reader(f)
                    for row in reader:
                        a = iter(row[1:])
                        edisgo_config[row[0]] = dict(zip(a, a))
               
                # PyPSA network
                pypsa_path = os.path.join(
                    self._csv_import,
                    str(mv_grid_id),
                    'pypsa_network')
                
                imported_pypsa = pypsa.Network()
                imported_pypsa.import_from_csv_folder(pypsa_path)
                
                # Storages
                storage_path = os.path.join(
                    self._csv_import,
                    str(mv_grid_id),
                    'storage_integration_results',
                    'storages.csv')
                
                if os.path.exists(storage_path):
                    storages = pd.read_csv(
                            storage_path,
                            index_col=0)
                else:
                    storages = pd.DataFrame(
                            columns=['nominal_power','voltage_level'])
                    
                edisgo_grid = _EDisGoImported(
                        grid_expansion_costs, 
                        s_res,
                        storages,
                        imported_pypsa,
                        edisgo_config)
                 
                self._edisgo_grids[
                    mv_grid_id
                ] = edisgo_grid
    
                logger.info("Imported MV grid {}".format(mv_grid_id))
            except:
                self._edisgo_grids[
                    mv_grid_id
                ] = "This grid failed to reimport"

                logger.warning(
                    "MV grid {} could not be loaded".format(mv_grid_id))

    def _get_mv_grid_from_bus_id(self, session, bus_id):
        """
        Queries the MV grid ID for a given eTraGo bus

        Parameters
        ----------
        bus_id : int
            eTraGo bus ID

        Returns
        -------
        int
            MV grid (ding0) ID

        """

        if self._versioned is True:
            ormclass_hvmv_subst = grid.__getattribute__(
                'EgoDpHvmvSubstation'
            )
            subst_id = session.query(
                ormclass_hvmv_subst.subst_id
            ).filter(
                ormclass_hvmv_subst.otg_id == bus_id,
                ormclass_hvmv_subst.version == self._grid_version
            ).scalar()

        if self._versioned is False:
            ormclass_hvmv_subst = model_draft.__getattribute__(
                'EgoGridHvmvSubstation'
            )
            subst_id = session.query(
                ormclass_hvmv_subst.subst_id
            ).filter(
                ormclass_hvmv_subst.otg_id == bus_id
            ).scalar()

        return subst_id

    def _get_bus_id_from_mv_grid(self, session, subst_id):
        """
        Queries the eTraGo bus ID for given MV grid (ding0) ID

        Parameters
        ----------
        subst_id : int
            MV grid (ding0) ID

        Returns
        -------
        int
            eTraGo bus ID

        """

        if self._versioned is True:
            ormclass_hvmv_subst = grid.__getattribute__(
                'EgoDpHvmvSubstation'
            )
            bus_id = session.query(
                ormclass_hvmv_subst.otg_id
            ).filter(
                ormclass_hvmv_subst.subst_id == subst_id,
                ormclass_hvmv_subst.version == self._grid_version
            ).scalar()

        if self._versioned is False:
            ormclass_hvmv_subst = model_draft.__getattribute__(
                'EgoGridHvmvSubstation'
            )
            bus_id = session.query(
                ormclass_hvmv_subst.otg_id
            ).filter(
                ormclass_hvmv_subst.subst_id == subst_id
            ).scalar()

        return bus_id


class _ETraGoData:
    """
    Container for minimal eTraGo network. This minimal network is required
    for the parallelization of eDisGo.

    """

    def __init__(self, etrago_network):

        self.snapshots = getattr(
            etrago_network, "snapshots")
        self.storage_units = getattr(
            etrago_network, "storage_units")
        self.storage_units_t = getattr(
            etrago_network, "storage_units_t")
        self.generators = getattr(
            etrago_network, "generators")
        self.generators_t = getattr(
            etrago_network, "generators_t")


class _EDisGoImported:
    """
    Imported (reduced) eDisGo class.
    This class allows the import reduction to only the attributes used in eGo
    """

    def __init__(
            self,
            grid_expansion_costs,
            s_res,
            storages,
            pypsa,
            edisgo_config):

        self.network = _NetworkImported(
            grid_expansion_costs,
            s_res,
            storages,
            pypsa,
            edisgo_config)

class _NetworkImported:
    """
    Reduced eDisG network class, used of eGo's reimport
    """

    def __init__(
            self,
            grid_expansion_costs,
            s_res,
            storages,
            pypsa,
            edisgo_config):

        self.results = _ResultsImported(
            grid_expansion_costs,
            s_res,
            storages)
        
        self.pypsa = pypsa
        self.config = edisgo_config

class _ResultsImported:
    """
    Reduced eDisG results class, used of eGo's reimport
    """

    def __init__(
            self,
            grid_expansion_costs,
            s_res,
            storages):

        self.grid_expansion_costs = grid_expansion_costs
        self.storages = storages
        self._s_res = s_res

    def storages(self):
        return self._storages   

    def s_res(self):
        return self._s_res
<|MERGE_RESOLUTION|>--- conflicted
+++ resolved
@@ -86,6 +86,7 @@
 
         # Create reduced eTraGo network
         self._etrago_network = _ETraGoData(etrago_network)
+        del etrago_network
 
         # eDisGo specific naming
         self._edisgo_scenario_translation()
@@ -169,9 +170,7 @@
 
         """
         return self._grid_investment_costs
-<<<<<<< HEAD
-=======
-    
+
     def get_mv_grid_from_bus_id(self, bus_id):
         """
         Queries the MV grid ID for a given eTraGo bus
@@ -225,7 +224,6 @@
         Session.remove()
         
         return bus_id
->>>>>>> 6d4d48aa
 
     def plot_line_loading(self, mv_grid_id, time_step):
         """
@@ -250,60 +248,6 @@
             
     def _init_status(self):
         self._grid_choice['the_selected_network_id']
-    
-    def get_mv_grid_from_bus_id(self, bus_id):
-        """
-        Queries the MV grid ID for a given eTraGo bus
-
-        Parameters
-        ----------
-        bus_id : int
-            eTraGo bus ID
-
-        Returns
-        -------
-        int
-            MV grid (ding0) ID
-
-        """
-        
-        conn = db.connection(section=self._db_section)
-        session_factory = sessionmaker(bind=conn)
-        Session = scoped_session(session_factory)
-        session = Session()
-        
-        mv_grid_id = self._get_mv_grid_from_bus_id(session, bus_id)
-        
-        Session.remove()
-        
-        return mv_grid_id
-
-    def get_bus_id_from_mv_grid(self, subst_id):
-        """
-        Queries the eTraGo bus ID for given MV grid (ding0) ID
-
-        Parameters
-        ----------
-        subst_id : int
-            MV grid (ding0) ID
-
-        Returns
-        -------
-        int
-            eTraGo bus ID
-
-        """
-        
-        conn = db.connection(section=self._db_section)
-        session_factory = sessionmaker(bind=conn)
-        Session = scoped_session(session_factory)
-        session = Session()
-        
-        bus_id = self._get_bus_id_from_mv_grid(session, subst_id)
-        
-        Session.remove()
-        
-        return bus_id
     
     def _update_edisgo_configs(self, edisgo_grid):
         
@@ -391,6 +335,7 @@
 
         # eDisGo args import
         if self._csv_import:
+            #            raise NotImplementedError
 
             with open(os.path.join(
                     self._csv_import,
@@ -984,7 +929,7 @@
                     str(mv_grid_id),
                     'grid_expansion_results',
                     'grid_expansion_costs.csv')
-    
+
                 grid_expansion_costs = pd.read_csv(
                     file_path,
                     index_col=0)
@@ -1214,9 +1159,6 @@
         self.grid_expansion_costs = grid_expansion_costs
         self.storages = storages
         self._s_res = s_res
-
-    def storages(self):
-        return self._storages   
-
+        
     def s_res(self):
-        return self._s_res
+        return self._s_res