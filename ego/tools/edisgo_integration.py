--- conflicted
+++ resolved
@@ -35,6 +35,7 @@
     from egoio.tools import db
     from edisgo.grid.network import Results, TimeSeriesControl
     from edisgo.tools.edisgo_run import (
+        run_edisgo_basic,
         run_edisgo_pool_flexible
     )
     from edisgo.grid import tools
@@ -85,9 +86,13 @@
 
         # Create reduced eTraGo network
         self._etrago_network = _ETraGoData(etrago_network)
+        del etrago_network
 
         # eDisGo specific naming
         self._edisgo_scenario_translation()
+
+        # Program information
+        self._run_finished = False
 
         # eDisGo Result grids
         self._edisgo_grids = {}
@@ -165,62 +170,7 @@
 
         """
         return self._grid_investment_costs
-    
-<<<<<<< HEAD
-    def get_mv_grid_from_bus_id(self, bus_id):
-        """
-        Queries the MV grid ID for a given eTraGo bus
-
-        Parameters
-        ----------
-        bus_id : int
-            eTraGo bus ID
-
-        Returns
-        -------
-        int
-            MV grid (ding0) ID
-
-        """
-        
-        conn = db.connection(section=self._db_section)
-        session_factory = sessionmaker(bind=conn)
-        Session = scoped_session(session_factory)
-        session = Session()
-        
-        mv_grid_id = self._get_mv_grid_from_bus_id(session, bus_id)
-        
-        Session.remove()
-        
-        return mv_grid_id
-
-    def get_bus_id_from_mv_grid(self, subst_id):
-        """
-        Queries the eTraGo bus ID for given MV grid (ding0) ID
-
-        Parameters
-        ----------
-        subst_id : int
-            MV grid (ding0) ID
-
-        Returns
-        -------
-        int
-            eTraGo bus ID
-
-        """
-        
-        conn = db.connection(section=self._db_section)
-        session_factory = sessionmaker(bind=conn)
-        Session = scoped_session(session_factory)
-        session = Session()
-        
-        bus_id = self._get_bus_id_from_mv_grid(session, subst_id)
-        
-        Session.remove()
-        
-        return bus_id
-=======
+
     def plot_line_loading(self, mv_grid_id, time_step):
         """
         Plot line loading as color on lines
@@ -244,7 +194,60 @@
             
     def _init_status(self):
         self._grid_choice['the_selected_network_id']
->>>>>>> ba54ae77
+    
+    def get_mv_grid_from_bus_id(self, bus_id):
+        """
+        Queries the MV grid ID for a given eTraGo bus
+
+        Parameters
+        ----------
+        bus_id : int
+            eTraGo bus ID
+
+        Returns
+        -------
+        int
+            MV grid (ding0) ID
+
+        """
+        
+        conn = db.connection(section=self._db_section)
+        session_factory = sessionmaker(bind=conn)
+        Session = scoped_session(session_factory)
+        session = Session()
+        
+        mv_grid_id = self._get_mv_grid_from_bus_id(session, bus_id)
+        
+        Session.remove()
+        
+        return mv_grid_id
+
+    def get_bus_id_from_mv_grid(self, subst_id):
+        """
+        Queries the eTraGo bus ID for given MV grid (ding0) ID
+
+        Parameters
+        ----------
+        subst_id : int
+            MV grid (ding0) ID
+
+        Returns
+        -------
+        int
+            eTraGo bus ID
+
+        """
+        
+        conn = db.connection(section=self._db_section)
+        session_factory = sessionmaker(bind=conn)
+        Session = scoped_session(session_factory)
+        session = Session()
+        
+        bus_id = self._get_bus_id_from_mv_grid(session, subst_id)
+        
+        Session.remove()
+        
+        return bus_id
     
     def _update_edisgo_configs(self, edisgo_grid):
         
@@ -332,6 +335,7 @@
 
         # eDisGo args import
         if self._csv_import:
+            #            raise NotImplementedError
 
             with open(os.path.join(
                     self._csv_import,
@@ -670,6 +674,8 @@
                     )
                 count += 1
 
+        self._run_finished = True
+
     def _run_edisgo(
             self,
             mv_grid_id):
@@ -867,6 +873,7 @@
                         timeseries_reactive_power=specs[
                             'battery_q_series'
                         ])  # None if no pf_post_lopf
+
         else:
             logger.info('No storage integration')
     
@@ -923,7 +930,7 @@
                     str(mv_grid_id),
                     'grid_expansion_results',
                     'grid_expansion_costs.csv')
-    
+
                 grid_expansion_costs = pd.read_csv(
                     file_path,
                     index_col=0)
@@ -979,19 +986,14 @@
                     
                 edisgo_grid = _EDisGoImported(
                         grid_expansion_costs, 
-<<<<<<< HEAD
-                        imported_pypsa,
-                        storages)
-=======
                         s_res,
                         imported_pypsa,
                         edisgo_config)
->>>>>>> ba54ae77
                 
                 self._edisgo_grids[
                     mv_grid_id
                 ] = edisgo_grid
-    
+
                 logger.info("Imported MV grid {}".format(mv_grid_id))
             except:
                 self._edisgo_grids[
@@ -1110,15 +1112,6 @@
     def __init__(
             self,
             grid_expansion_costs,
-<<<<<<< HEAD
-            pypsa,
-            storages):
-
-        self.network = _NetworkImported(
-            grid_expansion_costs,
-            pypsa,
-            storages)
-=======
             s_res,
             pypsa,
             edisgo_config):
@@ -1128,7 +1121,6 @@
             s_res,
             pypsa,
             edisgo_config)
->>>>>>> ba54ae77
 
 
 class _NetworkImported:
@@ -1139,14 +1131,6 @@
     def __init__(
             self,
             grid_expansion_costs,
-<<<<<<< HEAD
-            pypsa,
-            storages):
-
-        self.results = _ResultsImported(
-            grid_expansion_costs,
-            storages)
-=======
             s_res,
             pypsa,
             edisgo_config):
@@ -1154,7 +1138,6 @@
         self.results = _ResultsImported(
             grid_expansion_costs,
             s_res)
->>>>>>> ba54ae77
         self.pypsa = pypsa
         self.config = edisgo_config
 
@@ -1167,21 +1150,13 @@
     def __init__(
             self,
             grid_expansion_costs,
-<<<<<<< HEAD
-            storages):
-
-        self.grid_expansion_costs = grid_expansion_costs
-        self._storages = storages
-    
-    def storages(self):
-        return self._storages
-        
-=======
             s_res):
 
         self.grid_expansion_costs = grid_expansion_costs
         self._s_res = s_res
-        
+
+    def storages(self):
+        return self._storages   
+
     def s_res(self):
-        return self._s_res
->>>>>>> ba54ae77
+        return self._s_res