--- conflicted
+++ resolved
@@ -49,10 +49,10 @@
     from egoio.db_tables import model_draft, grid
     from egoio.tools import db
 
-    from edisgo.grid.network import Results, TimeSeriesControl
-    from edisgo.grid import tools
+    from edisgo.edisgo import import_edisgo_from_files, EDisGo
+    from edisgo.network.results import Results
+    from edisgo.tools import tools
     from edisgo.tools.plots import mv_grid_topology
-    from edisgo.grid.network import EDisGo
 
     from ego.tools.specs import (
         get_etragospecs_direct
@@ -101,13 +101,8 @@
         self._edisgo_grids = {}
 
         if self._csv_import:
-<<<<<<< HEAD
             self._load_edisgo_results()
             self._successful_grids = self._successful_grids()
-=======
-            self._laod_edisgo_results()
-            self._successfull_grids = self._successfull_grids()
->>>>>>> fdc076fe
             self._grid_investment_costs = edisgo_grid_investment(
                 self,
                 self._json_file
@@ -355,7 +350,7 @@
 
     def _status_update(self, mv_grid_id, time, message=None, show=True):
         """
-        Updtaed eDisGo's status files
+        Updated eDisGo's status files
         """
         status = pd.read_csv(
             self._status_path,
@@ -819,7 +814,7 @@
 
         self._csv_import = self._json_file['eDisGo']['results']
         self._save_edisgo_results()
-        self._laod_edisgo_results()
+        self._load_edisgo_results()
         self._run_finished = True
 
     def _run_edisgo(
@@ -1064,7 +1059,7 @@
 
         self._grid_choice.to_csv(self._results + '/grid_choice.csv')
 
-    def _laod_edisgo_results(self):
+    def _load_edisgo_results(self):
 
         # Load the grid choice form CSV
         self._grid_choice = pd.read_csv(
@@ -1077,72 +1072,19 @@
             mv_grid_id = int(row['the_selected_network_id'])
 
             try:
-                # Grid expansion costs
-                file_path = os.path.join(
-                    self._csv_import,
-                    str(mv_grid_id),
-                    'grid_expansion_results',
-                    'grid_expansion_costs.csv')
-
-                grid_expansion_costs = pd.read_csv(
-                    file_path,
-                    index_col=0)
-
-                # powerflow results
-                pf_path = os.path.join(
-                    self._csv_import,
-                    str(mv_grid_id),
-                    'powerflow_results',
-                    'apparent_powers.csv')
-
-                s_res = pd.read_csv(
-                    pf_path,
-                    index_col=0,
-                    parse_dates=True)
-
-                # Configs
-                config_path = os.path.join(
-                    self._csv_import,
-                    str(mv_grid_id),
-                    'configs.csv')
-
-                edisgo_config = {}
-                with open(config_path, 'r') as f:
-                    reader = csv.reader(f)
-                    for row in reader:
-                        a = iter(row[1:])
-                        edisgo_config[row[0]] = dict(zip(a, a))
-
-                # PyPSA network
-                pypsa_path = os.path.join(
-                    self._csv_import,
-                    str(mv_grid_id),
-                    'pypsa_network')
-
-                imported_pypsa = pypsa.Network()
-                imported_pypsa.import_from_csv_folder(pypsa_path)
-
-                # Storages
-                storage_path = os.path.join(
-                    self._csv_import,
-                    str(mv_grid_id),
-                    'storage_integration_results',
-                    'storages.csv')
-
-                if os.path.exists(storage_path):
-                    storages = pd.read_csv(
-                        storage_path,
-                        index_col=0)
-                else:
-                    storages = pd.DataFrame(
-                        columns=['nominal_power', 'voltage_level'])
-
-                edisgo_grid = _EDisGoImported(
-                    grid_expansion_costs,
-                    s_res,
-                    storages,
-                    imported_pypsa,
-                    edisgo_config)
+                edisgo_grid = import_edisgo_from_files(
+                    edisgo_path=os.path.join(
+                        self._csv_import,
+                        str(mv_grid_id)),
+                    import_topology=True,
+                    import_timeseries=False,
+                    import_results=True,
+                    import_electromobility=False,
+                    from_zip_archive=True,
+                    dtype="float32",
+                    parameters={"powerflow_results": ["pfa_p", "pfa_q"],
+                                "grid_expansion_results": ["grid_expansion_costs"]}
+                )
 
                 self._edisgo_grids[
                     mv_grid_id
@@ -1249,7 +1191,6 @@
     """
 
     def __init__(self, etrago_network):
-        # define needed attributes
 
         def filter_by_carrier(
             etrago_network_obj, component, carrier, like=True, timeseries=True
