# -*- coding: utf-8 -*-
# Copyright 2016-2018 Europa-Universität Flensburg,
# Flensburg University of Applied Sciences,
# Centre for Sustainable Energy Systems
#
# This program is free software; you can redistribute it and/or
# modify it under the terms of the GNU Affero General Public License as
# published by the Free Software Foundation; either version 3 of the
# License, or (at your option) any later version.
#
# This program is distributed in the hope that it will be useful,
# but WITHOUT ANY WARRANTY; without even the implied warranty of
# MERCHANTABILITY or FITNESS FOR A PARTICULAR PURPOSE.  See the
# GNU Affero General Public License for more details.
#
# You should have received a copy of the GNU Affero General Public License
# along with this program.  If not, see <http://www.gnu.org/licenses/>.

# File description
"""
This file is part of the the eGo toolbox.
It contains the class definition for multiple eDisGo networks.
"""
__copyright__ = ("Flensburg University of Applied Sciences, "
                 "Europa-Universität Flensburg, "
                 "Centre for Sustainable Energy Systems")
__license__ = "GNU Affero General Public License Version 3 (AGPL-3.0)"
__author__ = "wolf_bunke, maltesc"

# Import
import os
import logging
if not 'READTHEDOCS' in os.environ:
    from egoio.db_tables import model_draft, grid
    from egoio.tools import db
    from edisgo.grid.network import Results, TimeSeriesControl
    from edisgo.tools.edisgo_run import (
        run_edisgo_basic
    )
    from edisgo.grid import tools
    from ego.tools.specs import (
        get_etragospecs_direct
    )
    from ego.tools.mv_cluster import (
        analyze_attributes,
        cluster_mv_grids)
    from tools.utilities import define_logging
    
    import pandas as pd
    from sqlalchemy.orm import sessionmaker


# Logging
logger = logging.getLogger(__name__)


class EDisGoNetworks:
    """
    Performs multiple eDisGo runs and stores the resulting edisgo_grids

    Parameters
    ----------
    json_file : :obj:dict
        Dictionary of the ``scenario_setting.json`` file
    etrago_network: :class:`etrago.tools.io.NetworkScenario`
        eTraGo network object compiled by :meth:`etrago.appl.etrago`

    """

    def __init__(self, json_file, etrago_network):

        conn = db.connection(section='oedb')
        Session = sessionmaker(bind=conn)
        self._session = Session()

        # Genral Json Inputs
        self._json_file = json_file
        self._grid_version = self._json_file['global']['gridversion']

        # eTraGo args
        self._etrago_args = self._json_file['eTraGo']
        self._scn_name = self._etrago_args['scn_name']
<<<<<<< HEAD
        
        self._ext_storage = (
                'storages' in self._etrago_args['extendable']
                )
        
=======
        self._pf_post_lopf = self._etrago_args['pf_post_lopf']
>>>>>>> 3aee81df

        # eDisGo args
        self._edisgo_args = self._json_file['eDisGo']
        self._ding0_files = self._edisgo_args['ding0_files']
        self._choice_mode = self._edisgo_args['choice_mode']

        # Scenario translation
        if self._scn_name == 'Status Quo':
            self._generator_scn = None
        elif self._scn_name == 'NEP 2035':
            self._generator_scn = 'nep2035'
        elif self._scn_name == 'eGo 100':
            self._generator_scn = 'ego100'

        # Versioning
        if self._grid_version is not None:
            self._versioned = True
        else:
            self._versioned = False

        # eTraGo Results (Input)
        self._etrago_network = etrago_network

        # eDisGo Results
        self._edisgo_grids = {}

        # Execute Functions
        self._set_grid_choice()
        self._run_edisgo_pool()

    @property
    def edisgo_grids(self):
        """
        Container for eDisGo grids, including all results

        Returns
        -------
        :obj:`dict` of :class:`edisgo.grid.network.EDisGo`
            Dictionary of eDisGo objects, keyed by MV grid ID

        """
        return self._edisgo_grids

    @property
    def grid_choice(self):
        """
        Container for the choice of MV grids, including their weighting

        Returns
        -------
        :pandas:`pandas.DataFrame<dataframe>`
            Dataframe containing the chosen grids and their weightings

        """
        return self._grid_choice

    def _analyze_cluster_attributes(self):
        """
        Analyses the attributes wind and solar capacity and farthest node
        for clustering.
        """
        analyze_attributes(self._ding0_files)

    def _cluster_mv_grids(
            self, 
            no_grids, 
            ext_storage=True):
        """
        Clusters the MV grids based on the attributes, for a given number
        of MV grids

        Parameters
        ----------
        no_grids : int
            Desired number of clusters (of MV grids)

        Returns
        -------
        :pandas:`pandas.DataFrame<dataframe>`
            Dataframe containing the clustered MV grids and their weightings

        """
        attributes_path = self._ding0_files + '/attributes.csv'

        if not os.path.isfile(attributes_path):
            logger.info('Attributes file is missing')
            logger.info('Attributes will be calculated')
            self._analyze_cluster_attributes()
            
        df = pd.read_csv(self._ding0_files + '/attributes.csv')
        df = df.set_index('id')
        df.drop(['Unnamed: 0'], inplace=True, axis=1)
        
        if ext_storage is True:
            storages = self._identify_extended_storages()
            df = pd.concat([df, storages], axis=1)
        
        return cluster_mv_grids(
                no_grids, 
                cluster_base = df)  

    
    def _identify_extended_storages(self):
        
        all_mv_grids = self._check_available_mv_grids()
        
        storages = pd.DataFrame(
                index=all_mv_grids, 
                columns=['storage_p_nom'])
        
        logger.info('Identifying extended storages for clustering')
        for mv_grid in all_mv_grids:
            bus_id = self._get_bus_id_from_mv_grid(mv_grid)
            
            stor_p_nom = self._etrago_network.storage_units.loc[
                    (self._etrago_network.storage_units['bus'] == str(bus_id))
                    & (self._etrago_network.storage_units[
                            'p_nom_extendable'
                            ] == True)
                    & (self._etrago_network.storage_units['max_hours'] <= 20.)
                    ]['p_nom_opt']
                    
            if len(stor_p_nom) == 1:
                stor_p_nom = stor_p_nom.values[0]
            elif len(stor_p_nom) == 0:
                stor_p_nom = 0.
            else:
                raise IndexError
                
            storages.at[mv_grid, 'storage_p_nom'] = stor_p_nom
            
        return storages
        
        

    def _check_available_mv_grids(self):
        """
        Checks all available MV grids in the given folder (from the settings)

        Returns
        -------
        :obj:`list`
            List of MV grid ID's

        """
        mv_grids = []
        for file in os.listdir(self._ding0_files):
            if file.endswith('.pkl'):
                mv_grids.append(
                    int(file.replace(
                        'ding0_grids__', ''
                    ).replace('.pkl', '')))

        return mv_grids

    def _set_grid_choice(self):
        """
        Sets the grid choice based on the settings file

        """
        if self._choice_mode == 'cluster':
            no_grids = self._edisgo_args['no_grids']
            logger.info('Clustering to {} MV grids'.format(no_grids))
            cluster = self._cluster_mv_grids(
                    no_grids, 
                    self._ext_storage)

        elif self._choice_mode == 'manual':
            man_grids = self._edisgo_args['manual_grids']
            cluster = pd.DataFrame(
                man_grids,
                columns=['the_selected_network_id'])
            cluster['no_of_points_per_cluster'] = 1
            logger.info(
                'Calculating manually chosen MV grids {}'.format(man_grids)
            )

        elif self._choice_mode == 'all':
            mv_grids = self._check_available_mv_grids()
            cluster = pd.DataFrame(
                mv_grids,
                columns=['the_selected_network_id'])
            cluster['no_of_points_per_cluster'] = 1
            no_grids = len(mv_grids)
            logger.info(
                'Calculating all available {} MV grids'.format(no_grids)
            )

        self._grid_choice = cluster

    def _run_edisgo_pool(self):
        """
        Runs eDisGo for the chosen grids

        """
        logger.warning('Parallelization not implemented yet')
        no_grids = len(self._grid_choice)
        count = 0
        for idx, row in self._grid_choice.iterrows():
            prog = '%.1f' % (count / no_grids * 100)
            logger.info(
                '{} % Calculated by eDisGo'.format(prog)
            )

            mv_grid_id = int(row['the_selected_network_id'])
            logger.info(
                'MV grid {}'.format(mv_grid_id)
            )
            try:
                edisgo_grid = self._run_edisgo(mv_grid_id)
                self._edisgo_grids[
                    mv_grid_id
                ] = edisgo_grid
            except Exception:
                self._edisgo_grids[mv_grid_id] = None
                logger.exception(
                    'MV grid {} failed: \n'.format(mv_grid_id)
                )
            count += 1

    def _run_edisgo(
            self, 
            mv_grid_id, 
            apply_curtailment=False,
            storage_integration=True):
        """
        Performs a single eDisGo run

        Parameters
        ----------
        mv_grid_id : int
            MV grid ID of the ding0 grid

        Returns
        -------
        :class:`edisgo.grid.network.EDisGo`
            Returns the complete eDisGo container, also including results
        """

        logger.info('Calculating interface values')
        logger.info('Scenario: {}'.format(self._scn_name))
        
        bus_id = self._get_bus_id_from_mv_grid(mv_grid_id)
    

        specs = get_etragospecs_direct(
            self._session,
            bus_id,
            self._etrago_network,
            self._scn_name,
            self._pf_post_lopf)

        ding0_filepath = (
            self._ding0_files
            + '/ding0_grids__'
            + str(mv_grid_id)
            + '.pkl')

        if not os.path.isfile(ding0_filepath):
            msg = 'Not MV grid file for MV grid ID: ' + str(mv_grid_id)
            logger.error(msg)
            raise Exception(msg)

        ### Inital grid reinforcements
        logger.info('Initial MV grid reinforcement (worst-case anaylsis)')
        edisgo_grid = run_edisgo_basic(
            ding0_filepath=ding0_filepath,
            generator_scenario=None,
            analysis='worst-case')[0]  # only the edisgo_grid is returned

        logger.info('eTraGo feed-in case')
        edisgo_grid.network.results = Results()

        ### Generator import for NEP 2035 and eGo 100 scenarios
        if self._generator_scn:
            logger.info(
                'Importing generators for scenario {}'.format(
                    self._scn_name)
            )
            edisgo_grid.import_generators(
                generator_scenario=self._generator_scn)
        else:
            logger.info(
                'No generators imported for scenario {}'.format(
                    self._scn_name)
            )
            edisgo_grid.network.pypsa = None

        ### Time Series from eTraGo
        logger.info('Updating eDisGo timeseries with eTraGo values')
        if self._pf_post_lopf:
            logger.info('(Including reactive power)')
            edisgo_grid.network.timeseries = TimeSeriesControl(
                network=edisgo_grid.network,
                timeseries_generation_fluctuating=specs['ren_potential'],
                timeseries_generation_dispatchable=specs['conv_dispatch'],
                timeseries_generation_reactive_power=specs['reactive_power'],
                timeseries_load='demandlib',
                timeindex=specs['conv_dispatch'].index).timeseries
        else:
            logger.info('(Only active power)')
            edisgo_grid.network.timeseries = TimeSeriesControl(
                network=edisgo_grid.network,
                timeseries_generation_fluctuating=specs['ren_potential'],
                timeseries_generation_dispatchable=specs['conv_dispatch'],
                timeseries_load='demandlib',
                timeindex=specs['conv_dispatch'].index).timeseries
                
        ### Curtailment
        if apply_curtailment:
            logger.info('Including Curtailment')
            gens_df = tools.get_gen_info(edisgo_grid.network)
            solar_wind_capacities = gens_df.groupby(
                by=['type', 'weather_cell_id']
            )['nominal_capacity'].sum()

            curt_abs = pd.DataFrame(columns=specs['ren_curtailment'].columns)
            for col in curt_abs:
                curt_abs[col] = (
                    specs['ren_curtailment'][col]
                    * solar_wind_capacities[col])

            edisgo_grid.curtail(curtailment_methodology='curtail_all',
                                timeseries_curtailment=curt_abs)
    #             Think about the other curtailment functions!!!!
        else:
            logger.warning('No curtailment applied') 
        
        ### Storage Integration
        if storage_integration:
            if 'battery_p_series' in specs:
                logger.info('Integrating storages in MV grid.')
                edisgo_grid.integrate_storage(
                        timeseries=specs['battery_p_series'],
                        position='distribute_storages_mv',
                        timeseries_reactive_power=None)
        
#        edisgo_grid.analyze()
        logger.info('Calculating grid expansion costs.')
        edisgo_grid.reinforce()

        return edisgo_grid

    def _get_mv_grid_from_bus_id(self, bus_id):
        """
        Queries the MV grid ID for a given eTraGo bus

        Parameters
        ----------
        bus_id : int
            eTraGo bus ID

        Returns
        -------
        int
            MV grid (ding0) ID

        """

        if self._versioned is True:
            ormclass_hvmv_subst = grid.__getattribute__(
                'EgoDpHvmvSubstation'
            )
            subst_id = self._session.query(
                ormclass_hvmv_subst.subst_id
            ).filter(
                ormclass_hvmv_subst.otg_id == bus_id,
                ormclass_hvmv_subst.version == self._grid_version
            ).scalar()

        if self._versioned is False:
            ormclass_hvmv_subst = model_draft.__getattribute__(
                'EgoGridHvmvSubstation'
            )
            subst_id = self._session.query(
                ormclass_hvmv_subst.subst_id
            ).filter(
                ormclass_hvmv_subst.otg_id == bus_id
            ).scalar()

        return subst_id

    def _get_bus_id_from_mv_grid(self, subst_id):
        """
        Queries the eTraGo bus ID for given MV grid (ding0) ID

        Parameters
        ----------
        subst_id : int
            MV grid (ding0) ID

        Returns
        -------
        int
            eTraGo bus ID

        """
        if self._versioned is True:
            ormclass_hvmv_subst = grid.__getattribute__(
                'EgoDpHvmvSubstation'
            )
            bus_id = self._session.query(
                ormclass_hvmv_subst.otg_id
            ).filter(
                ormclass_hvmv_subst.subst_id == subst_id,
                ormclass_hvmv_subst.version == self._grid_version
            ).scalar()

        if self._versioned is False:
            ormclass_hvmv_subst = model_draft.__getattribute__(
                'EgoGridHvmvSubstation'
            )
            bus_id = self._session.query(
                ormclass_hvmv_subst.otg_id
            ).filter(
                ormclass_hvmv_subst.subst_id == subst_id
            ).scalar()

        return bus_id
<|MERGE_RESOLUTION|>--- conflicted
+++ resolved
@@ -80,15 +80,10 @@
         # eTraGo args
         self._etrago_args = self._json_file['eTraGo']
         self._scn_name = self._etrago_args['scn_name']
-<<<<<<< HEAD
-        
         self._ext_storage = (
                 'storages' in self._etrago_args['extendable']
                 )
-        
-=======
         self._pf_post_lopf = self._etrago_args['pf_post_lopf']
->>>>>>> 3aee81df
 
         # eDisGo args
         self._edisgo_args = self._json_file['eDisGo']
