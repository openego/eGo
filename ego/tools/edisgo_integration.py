# -*- coding: utf-8 -*-
# Copyright 2016-2018 Europa-Universität Flensburg,
# Flensburg University of Applied Sciences,
# Centre for Sustainable Energy Systems
#
# This program is free software; you can redistribute it and/or
# modify it under the terms of the GNU Affero General Public License as
# published by the Free Software Foundation; either version 3 of the
# License, or (at your option) any later version.
#
# This program is distributed in the hope that it will be useful,
# but WITHOUT ANY WARRANTY; without even the implied warranty of
# MERCHANTABILITY or FITNESS FOR A PARTICULAR PURPOSE.  See the
# GNU Affero General Public License for more details.
#
# You should have received a copy of the GNU Affero General Public License
# along with this program.  If not, see <http://www.gnu.org/licenses/>.

# File description
"""
This file is part of the the eGo toolbox.
It contains the class definition for multiple eDisGo networks and results.
"""
__copyright__ = ("Flensburg University of Applied Sciences, "
                 "Europa-Universität Flensburg, "
                 "Centre for Sustainable Energy Systems")
__license__ = "GNU Affero General Public License Version 3 (AGPL-3.0)"
__author__ = "wolf_bunke, maltesc"

# Import
<<<<<<< HEAD
# Local Packages

# Project Packages
import os
import logging
if not 'READTHEDOCS' in os.environ:
    from egoio.db_tables import model_draft, grid
    from egoio.tools import db
    from edisgo.grid.network import Results, TimeSeriesControl
    #from edisgo.tools.pypsa_io import update_pypsa_timeseries
    from edisgo.tools.edisgo_run import (
        run_edisgo_basic,
        run_edisgo_pool_flexible
    )
    from ego.tools.specs import (
=======
## Local Packages

## Project Packages
from egoio.db_tables import model_draft, grid
from egoio.tools import db
from edisgo.grid.network import Results, TimeSeriesControl
#from edisgo.tools.pypsa_io import update_pypsa_timeseries
from edisgo.tools.edisgo_run import (
        run_edisgo_basic,
        run_edisgo_pool_flexible
        )
from edisgo.grid import tools
from ego.tools.specs import (
>>>>>>> b0f449b9
        get_etragospecs_direct,
        #        get_feedin_fluctuating,
        #        get_curtailment
    )
    from ego.tools.mv_cluster import (
        analyze_attributes,
        cluster_mv_grids)
    from ego.tools.utilities import define_logging

    # Other Packages
    import logging
    import multiprocessing as mp
    import pandas as pd
    from sqlalchemy.orm import sessionmaker


# Logging
logging.basicConfig(format='%(asctime)s %(message)s', level=logging.INFO)
logger = logging.getLogger('ego')


class EDisGoNetworks:
    """
    Represents multiple eDisGo networks.

    """

    def __init__(self, **kwargs):

        conn = db.connection(section='oedb')
        Session = sessionmaker(bind=conn)
        self._session = Session()

        # Json Inputs
        self._json_file = kwargs.get('json_file', None)
        self._grid_version = self._json_file['global']['gridversion']

        # eDisGo args
        self._edisgo_args = self._json_file['eDisGo']
        self._ding0_files = self._edisgo_args['ding0_files']
        self._choice_mode = self._edisgo_args['choice_mode']

        self._scn_name = self._edisgo_args['scn_name']
        if self._scn_name == 'Status Quo':
            self._generator_scn = None
        elif self._scn_name == 'NEP 2035':
            self._generator_scn = 'nep2035'
        elif self._scn_name == 'eGo100':
            self._generator_scn = 'ego100'

        if self._grid_version is not None:
            self._versioned = True
        else:
            self._versioned = False

        # eTraGo
        self._etrago_network = kwargs.get('etrago_network', None)
<<<<<<< HEAD

        # Functions
        self.grid_choice()
        self.run_edisgo_pool()

    def analyze_cluster_attributes(self):
=======
        
        self._edisgo_grids = {}
#        self._edisgo_costs = {}
            
        ## Functions
        self._set_grid_choice()
        self._run_edisgo_pool()

    @property
    def edisgo_grids(self):
        """
        Returns all calculated MV grids as dictionary

        """
        return self._edisgo_grids
    
    @property
    def grid_choice(self):
        """
        Returns the chosen grids

        """
        return self._grid_choice

#    @property
#    def edisgo_costs(self):
#        """
#        Returns all calculated MV costs as dictionary
#
#        """
#        return self._edisgo_costs   
    
    def _analyze_cluster_attributes(self):
>>>>>>> b0f449b9
        """
        Analyses the attributes wind and solar capacity and farthest node
        for clustering.
        """
        analyze_attributes(self._ding0_files)
<<<<<<< HEAD

    def cluster_mv_grids(self, no_grids):
=======
        
    def _cluster_mv_grids(self, no_grids):
>>>>>>> b0f449b9
        """
        Clusters the MV grids based on the attributes

        """
        attributes_path = self._ding0_files + '/attributes.csv'

        if not os.path.isfile(attributes_path):
            logger.info('Attributes file is missing')
            logger.info('Attributes will be calculated')
            self._analyze_cluster_attributes()

        return cluster_mv_grids(self._ding0_files, no_grids)
<<<<<<< HEAD

    def check_available_mv_grids(self):

=======
        
    def _check_available_mv_grids(self):
        """
        Checks all available MV grids in the given folder from the settings
        
        """          
       
>>>>>>> b0f449b9
        mv_grids = []
        for file in os.listdir(self._ding0_files):
            if file.endswith('.pkl'):
                mv_grids.append(
                    int(file.replace(
                        'ding0_grids__', ''
                    ).replace('.pkl', '')))

        return mv_grids
<<<<<<< HEAD

    def grid_choice(self):

=======
        
    def _set_grid_choice(self):
        """
        Sets the grid choice based on the settings file
        
        """         
        
>>>>>>> b0f449b9
        if self._choice_mode == 'cluster':
            no_grids = self._edisgo_args['no_grids']
            logger.info('Clustering to {} MV grids'.format(no_grids))
            cluster = self._cluster_mv_grids(no_grids)

        elif self._choice_mode == 'manual':
            man_grids = self._edisgo_args['manual_grids']
            cluster = pd.DataFrame(
                man_grids,
                columns=['the_selected_network_id'])
            cluster['no_of_points_per_cluster'] = 1
            logger.info(
                'Calculating manually chosen MV grids {}'.format(man_grids)
            )

        elif self._choice_mode == 'all':
            mv_grids = self._check_available_mv_grids()
            cluster = pd.DataFrame(
                mv_grids,
                columns=['the_selected_network_id'])
            cluster['no_of_points_per_cluster'] = 1
            no_grids = len(mv_grids)
            logger.info(
                'Calculating all available {} MV grids'.format(no_grids)
            )

        self._grid_choice = cluster
<<<<<<< HEAD

    def run_edisgo_pool(self, parallelization=False):

        if parallelization is True:
            logger.info('Parallelization')
            raise NotImplementedError

=======
        
    def _run_edisgo_pool(self, parallelization=False):
        """
        Runs eDisGo for the chosen grids
        
        """                
        if parallelization is True:
            logger.info('Parallelization')
            
            raise NotImplementedError
#            
>>>>>>> b0f449b9
#            id_list = self._grid_choice['the_selected_network_id'].tolist()
#
#            self._pool = run_edisgo_pool_flexible(
<<<<<<< HEAD
#                    ding0_id_list=id_list,
#                    func=EDisGoNetworks.run_edisgo,
#                    func_arguments=['toll'])

        else:

            self._edisgo_grids = {}

=======
#                    ding0_id_list=id_list, 
#                    func=_run_edisgo,
#                    func_arguments=[
#                            'args...'
#                            ])       
            
        else:                      
>>>>>>> b0f449b9
            no_grids = len(self._grid_choice)
            count = 0
            for idx, row in self._grid_choice.iterrows():
                prog = '%.1f' % (count / no_grids * 100)
                logger.info(
                    '{} % Calculated by eDisGo'.format(prog)
                )

                mv_grid_id = int(row['the_selected_network_id'])
                logger.info(
                    'MV grid {}'.format(mv_grid_id)
                )
                try:
                    edisgo_grid = self._run_edisgo(mv_grid_id)
                    self._edisgo_grids[
<<<<<<< HEAD
                        mv_grid_id
                    ] = self.run_edisgo(
                        mv_grid_id=mv_grid_id,
                        bus_id=bus_id,
                        session=self._session,
                        etrago_network=self._etrago_network,
                        scn_name=self._scn_name,
                        ding0_files=self._ding0_files)
=======
                            mv_grid_id
                            ] = edisgo_grid
#                    self._edisgo_costs[
#                            mv_grid_id
#                            ] = costs                            
>>>>>>> b0f449b9
                except Exception:
                    self._edisgo_grids[mv_grid_id] = None
                    logger.exception(
                        'MV grid {} failed: \n'.format(mv_grid_id)

                    )

                count += 1
<<<<<<< HEAD

    @staticmethod
    def run_edisgo(
            mv_grid_id,
            bus_id,
            session,
            etrago_network,
            scn_name,
            ding0_files):
        """
        Runs eDisGo with the desired settings.

        """

        logger.info('Calculating interface values')

        specs = get_etragospecs_direct(
            session,
            bus_id,
            etrago_network,
            scn_name)

        ding0_filepath = (
            ding0_files
            + '/ding0_grids__'
            + str(mv_grid_id)
            + '.pkl')

=======
    
    def _run_edisgo(self, mv_grid_id):
        
        """
        Runs eDisGo with the desired settings. 
        
        """      
    
        logger.info('Calculating interface values')               
        bus_id = self._get_bus_id_from_mv_grid(mv_grid_id)
        
        specs = get_etragospecs_direct(
                self._session, 
                bus_id, 
                self._etrago_network,
                self._scn_name)    
                   
        ding0_filepath = (
                self._ding0_files
                + '/ding0_grids__' 
                + str(mv_grid_id) 
                + '.pkl')
    
>>>>>>> b0f449b9
        if not os.path.isfile(ding0_filepath):
            msg = 'Not MV grid file for MV grid ID: ' + str(mv_grid_id)
            logger.error(msg)
            raise Exception(msg)
<<<<<<< HEAD

        logger.info('Initial MV grid reinforcement (starting grid)')
        edisgo_grid, \
            costs_before_geno_import, \
            grid_issues_before_geno_import = run_edisgo_basic(
                ding0_filepath=ding0_filepath,
                generator_scenario=None,
                analysis='worst-case')

        logger.info('eTraGo feed-in case')

        edisgo_grid.network.results = Results()

# Generator Import is currently not working in eDisGo
#        if self._generator_scn:
#            edisgo_grid.import_generators(
#                    generator_scenario=self._generator_scn)

        print(specs['conv_dispatch'])
        edisgo_grid.network.timeseries = TimeSeriesControl(
            # Here, I use only normalized values from specs
            timeseries_generation_fluctuating=specs['potential'],
            timeseries_generation_dispatchable=specs['conv_dispatch'],
            timeseries_load='demandlib',
            config_data=edisgo_grid.network.config,
            timeindex=specs['conv_dispatch'].index).timeseries

# This will be used after the next eDisGo release
#        update_pypsa_timeseries(
#                edisgo_grid.network,
#                timesteps=specs['conv_dispatch'].index)

        logger.warning('Curtailment can only be included after gen import')
#        edisgo_grid.curtail(curtailment_methodology='curtail_all',
#                            # Here, I use absolute values
#                            timeseries_curtailment=specs['curtailment_abs'])
#
#        # Think about the other curtailment functions!!!!

# This will become unnecessary with the next eDisGo release
        edisgo_grid.network.pypsa = None
        edisgo_grid.analyze()

        edisgo_grid.reinforce()

        # Get costs
        costs_grouped = \
            edisgo_grid.network.results.grid_expansion_costs.groupby(
                ['type']).sum()
        costs = pd.DataFrame(costs_grouped.values,
                             columns=costs_grouped.columns,
                             index=[[edisgo_grid.network.id] * len(costs_grouped),
                                    costs_grouped.index]).reset_index()
        costs.rename(columns={'level_0': 'grid'}, inplace=True)

        # Grid issues besser verstehen!! Und evtl. mit aussgeben
        print(costs)
        return edisgo_grid


# Helpful tools
    def get_mv_grid_from_bus_id(self, bus_id):
=======
                            
        logger.info('Initial MV grid reinforcement (starting grid)')
        edisgo_grid = run_edisgo_basic(
                ding0_filepath=ding0_filepath,
                generator_scenario=None,
                analysis='worst-case')[0] # only the edisgo_grid is returned
    
    
        logger.info('eTraGo feed-in case')        
        edisgo_grid.network.results = Results()
         
        if self._generator_scn:
            logger.info(
                    'Importing generators for scenario {}'.format(
                            self._generator_scn)
                    )
            edisgo_grid.import_generators(
                    generator_scenario=self._generator_scn)
                    
        edisgo_grid.network.timeseries = TimeSeriesControl( 
                network=edisgo_grid.network,
                # Here, I use only normalized values from specs
                timeseries_generation_fluctuating=specs['potential'],
                timeseries_generation_dispatchable=specs['conv_dispatch'],
                timeseries_load='demandlib',
                timeindex=specs['conv_dispatch'].index).timeseries
          
        logger.info('Including Curtailment')
        gens_df = tools.get_gen_info(edisgo_grid.network)
        solar_wind_capacities = gens_df.groupby(by=['type', 'weather_cell_id'])[
            'nominal_capacity'].sum()
        
        curt_abs = pd.DataFrame(columns=specs['curtailment'].columns)

        for col in curt_abs:
            curt_abs[col] = (
                    specs['curtailment'][col] 
                    * solar_wind_capacities[col])
        
        curt_abs = curt_abs * 0.999
        logger.warning('Curtailment reduced to 99.9 %')
        
        edisgo_grid.curtail(curtailment_methodology='curtail_all',
                            # Here, I use absolute values
                            timeseries_curtailment=curt_abs)            
#             Think about the other curtailment functions!!!!
                  
        edisgo_grid.analyze()
        
        edisgo_grid.reinforce() 
    
        return edisgo_grid 

        
        
## Helpful tools         
    def _get_mv_grid_from_bus_id(self, bus_id):
>>>>>>> b0f449b9
        """
        Returns the MV grid ID for a given eTraGo bus

        """

        if self._versioned is True:
            ormclass_hvmv_subst = grid.__getattribute__(
                'EgoDpHvmvSubstation'
            )
            subst_id = self._session.query(
                ormclass_hvmv_subst.subst_id
            ).filter(
                ormclass_hvmv_subst.otg_id == bus_id,
                ormclass_hvmv_subst.version == self._grid_version
            ).scalar()

        if self._versioned is False:
            ormclass_hvmv_subst = model_draft.__getattribute__(
                'EgoGridHvmvSubstation'
            )
            subst_id = self._session.query(
                ormclass_hvmv_subst.subst_id
            ).filter(
                ormclass_hvmv_subst.otg_id == bus_id
            ).scalar()

        return subst_id
<<<<<<< HEAD

    def get_bus_id_from_mv_grid(self, subst_id):
=======
            
    def _get_bus_id_from_mv_grid(self, subst_id):
>>>>>>> b0f449b9
        """
        Returns the eTraGo bus ID for a given MV grid

        """
        if self._versioned is True:
            ormclass_hvmv_subst = grid.__getattribute__(
                'EgoDpHvmvSubstation'
            )
            bus_id = self._session.query(
                ormclass_hvmv_subst.otg_id
            ).filter(
                ormclass_hvmv_subst.subst_id == subst_id,
                ormclass_hvmv_subst.version == self._grid_version
            ).scalar()

        if self._versioned is False:
            ormclass_hvmv_subst = model_draft.__getattribute__(
                'EgoGridHvmvSubstation'
            )
            bus_id = self._session.query(
                ormclass_hvmv_subst.otg_id
            ).filter(
                ormclass_hvmv_subst.subst_id == subst_id
            ).scalar()

<<<<<<< HEAD
        return bus_id

    def get_hvmv_translation(self):
        raise NotImplementedError
=======
    def _get_hvmv_translation(self):
        raise NotImplementedError
  
>>>>>>> b0f449b9
<|MERGE_RESOLUTION|>--- conflicted
+++ resolved
@@ -28,7 +28,6 @@
 __author__ = "wolf_bunke, maltesc"
 
 # Import
-<<<<<<< HEAD
 # Local Packages
 
 # Project Packages
@@ -43,22 +42,9 @@
         run_edisgo_basic,
         run_edisgo_pool_flexible
     )
+    from edisgo.grid import tools
     from ego.tools.specs import (
-=======
-## Local Packages
-
-## Project Packages
-from egoio.db_tables import model_draft, grid
-from egoio.tools import db
-from edisgo.grid.network import Results, TimeSeriesControl
-#from edisgo.tools.pypsa_io import update_pypsa_timeseries
-from edisgo.tools.edisgo_run import (
-        run_edisgo_basic,
-        run_edisgo_pool_flexible
-        )
-from edisgo.grid import tools
-from ego.tools.specs import (
->>>>>>> b0f449b9
+
         get_etragospecs_direct,
         #        get_feedin_fluctuating,
         #        get_curtailment
@@ -116,14 +102,6 @@
 
         # eTraGo
         self._etrago_network = kwargs.get('etrago_network', None)
-<<<<<<< HEAD
-
-        # Functions
-        self.grid_choice()
-        self.run_edisgo_pool()
-
-    def analyze_cluster_attributes(self):
-=======
         
         self._edisgo_grids = {}
 #        self._edisgo_costs = {}
@@ -157,19 +135,13 @@
 #        return self._edisgo_costs   
     
     def _analyze_cluster_attributes(self):
->>>>>>> b0f449b9
         """
         Analyses the attributes wind and solar capacity and farthest node
         for clustering.
         """
         analyze_attributes(self._ding0_files)
-<<<<<<< HEAD
-
-    def cluster_mv_grids(self, no_grids):
-=======
-        
+       
     def _cluster_mv_grids(self, no_grids):
->>>>>>> b0f449b9
         """
         Clusters the MV grids based on the attributes
 
@@ -182,19 +154,12 @@
             self._analyze_cluster_attributes()
 
         return cluster_mv_grids(self._ding0_files, no_grids)
-<<<<<<< HEAD
-
-    def check_available_mv_grids(self):
-
-=======
-        
+      
     def _check_available_mv_grids(self):
         """
         Checks all available MV grids in the given folder from the settings
         
         """          
-       
->>>>>>> b0f449b9
         mv_grids = []
         for file in os.listdir(self._ding0_files):
             if file.endswith('.pkl'):
@@ -204,19 +169,12 @@
                     ).replace('.pkl', '')))
 
         return mv_grids
-<<<<<<< HEAD
-
-    def grid_choice(self):
-
-=======
         
     def _set_grid_choice(self):
         """
         Sets the grid choice based on the settings file
         
         """         
-        
->>>>>>> b0f449b9
         if self._choice_mode == 'cluster':
             no_grids = self._edisgo_args['no_grids']
             logger.info('Clustering to {} MV grids'.format(no_grids))
@@ -244,15 +202,6 @@
             )
 
         self._grid_choice = cluster
-<<<<<<< HEAD
-
-    def run_edisgo_pool(self, parallelization=False):
-
-        if parallelization is True:
-            logger.info('Parallelization')
-            raise NotImplementedError
-
-=======
         
     def _run_edisgo_pool(self, parallelization=False):
         """
@@ -264,20 +213,9 @@
             
             raise NotImplementedError
 #            
->>>>>>> b0f449b9
 #            id_list = self._grid_choice['the_selected_network_id'].tolist()
 #
 #            self._pool = run_edisgo_pool_flexible(
-<<<<<<< HEAD
-#                    ding0_id_list=id_list,
-#                    func=EDisGoNetworks.run_edisgo,
-#                    func_arguments=['toll'])
-
-        else:
-
-            self._edisgo_grids = {}
-
-=======
 #                    ding0_id_list=id_list, 
 #                    func=_run_edisgo,
 #                    func_arguments=[
@@ -285,7 +223,6 @@
 #                            ])       
             
         else:                      
->>>>>>> b0f449b9
             no_grids = len(self._grid_choice)
             count = 0
             for idx, row in self._grid_choice.iterrows():
@@ -301,22 +238,11 @@
                 try:
                     edisgo_grid = self._run_edisgo(mv_grid_id)
                     self._edisgo_grids[
-<<<<<<< HEAD
-                        mv_grid_id
-                    ] = self.run_edisgo(
-                        mv_grid_id=mv_grid_id,
-                        bus_id=bus_id,
-                        session=self._session,
-                        etrago_network=self._etrago_network,
-                        scn_name=self._scn_name,
-                        ding0_files=self._ding0_files)
-=======
                             mv_grid_id
                             ] = edisgo_grid
 #                    self._edisgo_costs[
 #                            mv_grid_id
 #                            ] = costs                            
->>>>>>> b0f449b9
                 except Exception:
                     self._edisgo_grids[mv_grid_id] = None
                     logger.exception(
@@ -325,36 +251,6 @@
                     )
 
                 count += 1
-<<<<<<< HEAD
-
-    @staticmethod
-    def run_edisgo(
-            mv_grid_id,
-            bus_id,
-            session,
-            etrago_network,
-            scn_name,
-            ding0_files):
-        """
-        Runs eDisGo with the desired settings.
-
-        """
-
-        logger.info('Calculating interface values')
-
-        specs = get_etragospecs_direct(
-            session,
-            bus_id,
-            etrago_network,
-            scn_name)
-
-        ding0_filepath = (
-            ding0_files
-            + '/ding0_grids__'
-            + str(mv_grid_id)
-            + '.pkl')
-
-=======
     
     def _run_edisgo(self, mv_grid_id):
         
@@ -378,75 +274,10 @@
                 + str(mv_grid_id) 
                 + '.pkl')
     
->>>>>>> b0f449b9
         if not os.path.isfile(ding0_filepath):
             msg = 'Not MV grid file for MV grid ID: ' + str(mv_grid_id)
             logger.error(msg)
             raise Exception(msg)
-<<<<<<< HEAD
-
-        logger.info('Initial MV grid reinforcement (starting grid)')
-        edisgo_grid, \
-            costs_before_geno_import, \
-            grid_issues_before_geno_import = run_edisgo_basic(
-                ding0_filepath=ding0_filepath,
-                generator_scenario=None,
-                analysis='worst-case')
-
-        logger.info('eTraGo feed-in case')
-
-        edisgo_grid.network.results = Results()
-
-# Generator Import is currently not working in eDisGo
-#        if self._generator_scn:
-#            edisgo_grid.import_generators(
-#                    generator_scenario=self._generator_scn)
-
-        print(specs['conv_dispatch'])
-        edisgo_grid.network.timeseries = TimeSeriesControl(
-            # Here, I use only normalized values from specs
-            timeseries_generation_fluctuating=specs['potential'],
-            timeseries_generation_dispatchable=specs['conv_dispatch'],
-            timeseries_load='demandlib',
-            config_data=edisgo_grid.network.config,
-            timeindex=specs['conv_dispatch'].index).timeseries
-
-# This will be used after the next eDisGo release
-#        update_pypsa_timeseries(
-#                edisgo_grid.network,
-#                timesteps=specs['conv_dispatch'].index)
-
-        logger.warning('Curtailment can only be included after gen import')
-#        edisgo_grid.curtail(curtailment_methodology='curtail_all',
-#                            # Here, I use absolute values
-#                            timeseries_curtailment=specs['curtailment_abs'])
-#
-#        # Think about the other curtailment functions!!!!
-
-# This will become unnecessary with the next eDisGo release
-        edisgo_grid.network.pypsa = None
-        edisgo_grid.analyze()
-
-        edisgo_grid.reinforce()
-
-        # Get costs
-        costs_grouped = \
-            edisgo_grid.network.results.grid_expansion_costs.groupby(
-                ['type']).sum()
-        costs = pd.DataFrame(costs_grouped.values,
-                             columns=costs_grouped.columns,
-                             index=[[edisgo_grid.network.id] * len(costs_grouped),
-                                    costs_grouped.index]).reset_index()
-        costs.rename(columns={'level_0': 'grid'}, inplace=True)
-
-        # Grid issues besser verstehen!! Und evtl. mit aussgeben
-        print(costs)
-        return edisgo_grid
-
-
-# Helpful tools
-    def get_mv_grid_from_bus_id(self, bus_id):
-=======
                             
         logger.info('Initial MV grid reinforcement (starting grid)')
         edisgo_grid = run_edisgo_basic(
@@ -504,7 +335,6 @@
         
 ## Helpful tools         
     def _get_mv_grid_from_bus_id(self, bus_id):
->>>>>>> b0f449b9
         """
         Returns the MV grid ID for a given eTraGo bus
 
@@ -532,13 +362,8 @@
             ).scalar()
 
         return subst_id
-<<<<<<< HEAD
-
-    def get_bus_id_from_mv_grid(self, subst_id):
-=======
             
     def _get_bus_id_from_mv_grid(self, subst_id):
->>>>>>> b0f449b9
         """
         Returns the eTraGo bus ID for a given MV grid
 
@@ -564,13 +389,7 @@
                 ormclass_hvmv_subst.subst_id == subst_id
             ).scalar()
 
-<<<<<<< HEAD
         return bus_id
 
-    def get_hvmv_translation(self):
-        raise NotImplementedError
-=======
     def _get_hvmv_translation(self):
-        raise NotImplementedError
-  
->>>>>>> b0f449b9
+        raise NotImplementedError