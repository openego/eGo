# -*- coding: utf-8 -*-
# Copyright 2016-2018 Europa-Universität Flensburg,
# Flensburg University of Applied Sciences,
# Centre for Sustainable Energy Systems
#
# This program is free software; you can redistribute it and/or
# modify it under the terms of the GNU Affero General Public License as
# published by the Free Software Foundation; either version 3 of the
# License, or (at your option) any later version.
#
# This program is distributed in the hope that it will be useful,
# but WITHOUT ANY WARRANTY; without even the implied warranty of
# MERCHANTABILITY or FITNESS FOR A PARTICULAR PURPOSE.  See the
# GNU Affero General Public License for more details.
#
# You should have received a copy of the GNU Affero General Public License
# along with this program.  If not, see <http://www.gnu.org/licenses/>.

# File description
"""
This file is part of the the eGo toolbox.
It contains the class definition for multiple eDisGo networks.
"""
__copyright__ = ("Flensburg University of Applied Sciences, "
                 "Europa-Universität Flensburg, "
                 "Centre for Sustainable Energy Systems")
__license__ = "GNU Affero General Public License Version 3 (AGPL-3.0)"
__author__ = "wolf_bunke, maltesc"

# Import
import os
import logging
if not 'READTHEDOCS' in os.environ:
    from egoio.db_tables import model_draft, grid
    from egoio.tools import db
    from edisgo.grid.network import Results, TimeSeriesControl
    from edisgo.tools.edisgo_run import (
        run_edisgo_basic,
        run_edisgo_pool_flexible
    )
    from edisgo.grid import tools
    from edisgo.grid.network import EDisGo
    from ego.tools.specs import (
        get_etragospecs_direct
    )
    from ego.tools.mv_cluster import (
        analyze_attributes,
        cluster_mv_grids)
    from ego.tools.economics import (
        edisgo_grid_investment)
    
    import pypsa

    import pandas as pd
    import json
    from sqlalchemy.orm import sessionmaker
    from sqlalchemy.orm import scoped_session

    import multiprocess as mp2


# Logging
logger = logging.getLogger(__name__)


class EDisGoNetworks:
    """
    Performs multiple eDisGo runs and stores the resulting edisgo_grids

    Parameters
    ----------
    json_file : :obj:dict
        Dictionary of the ``scenario_setting.json`` file
    etrago_network: :class:`etrago.tools.io.NetworkScenario`
        eTraGo network object compiled by :meth:`etrago.appl.etrago`

    """

    def __init__(self, json_file, etrago_network):

        # Genral Json Inputs
        self._json_file = json_file
        self._set_scenario_settings()

        # Create reduced eTraGo network
        self._etrago_network = _ETraGoData(etrago_network)

        # eDisGo specific naming
        self._edisgo_scenario_translation()

        # eDisGo Result grids
        self._edisgo_grids = {}


        if self._csv_import:
            self._laod_edisgo_results()

        else:
            # Execute Functions
            self._set_grid_choice()
            if not self._only_cluster:
                self._run_edisgo_pool()
            if self._results:
                self._save_edisgo_results()

        if not self._only_cluster:
            self._successfull_grids = self._successfull_grids()
            # Calculate grid investment costs
    
            self._grid_investment_costs = edisgo_grid_investment(
                self,
                self._json_file
            )

    @property
    def network(self):
        """
        Container for eDisGo grids, including all results

        Returns
        -------
        :obj:`dict` of :class:`edisgo.grid.network.EDisGo`
            Dictionary of eDisGo objects, keyed by MV grid ID

        """
        return self._edisgo_grids

    @property
    def grid_choice(self):
        """
        Container for the choice of MV grids, including their weighting

        Returns
        -------
        :pandas:`pandas.DataFrame<dataframe>`
            Dataframe containing the chosen grids and their weightings

        """
        return self._grid_choice

    @property
    def successfull_grids(self):
        """
        Relative number of successfully calculated MV grids
        (Includes clustering weighting)

        Returns
        -------
        int
            Relative number of grids

        """
        return self._successfull_grids

    @property
    def grid_investment_costs(self):
        """
        Grid investment costs

        Returns
        -------
        None or :pandas:`pandas.DataFrame<dataframe>`
            Dataframe containing annuity costs per voltage level

        """
        return self._grid_investment_costs
    
<<<<<<< HEAD
    def get_mv_grid_from_bus_id(self, bus_id):
        """
        Queries the MV grid ID for a given eTraGo bus

        Parameters
        ----------
        bus_id : int
            eTraGo bus ID

        Returns
        -------
        int
            MV grid (ding0) ID

        """
        
        conn = db.connection(section=self._db_section)
        session_factory = sessionmaker(bind=conn)
        Session = scoped_session(session_factory)
        session = Session()
        
        mv_grid_id = self._get_mv_grid_from_bus_id(session, bus_id)
        
        Session.remove()
        
        return mv_grid_id

    def get_bus_id_from_mv_grid(self, subst_id):
        """
        Queries the eTraGo bus ID for given MV grid (ding0) ID

        Parameters
        ----------
        subst_id : int
            MV grid (ding0) ID

        Returns
        -------
        int
            eTraGo bus ID

        """
        
        conn = db.connection(section=self._db_section)
        session_factory = sessionmaker(bind=conn)
        Session = scoped_session(session_factory)
        session = Session()
        
        bus_id = self._get_bus_id_from_mv_grid(session, subst_id)
        
        Session.remove()
        
        return bus_id
=======
    def _init_status(self):
        self._grid_choice['the_selected_network_id']
>>>>>>> 8cdcafde
    
    def _update_edisgo_configs(self, edisgo_grid):
        
        # Info and Warning handling
        if not hasattr(self, '_suppress_log'):
            self._suppress_log = False # Only in the first run warnings and 
                                       # info get thrown
         
        # Database section
        ego_db = self._db_section        
        edisgo_db = edisgo_grid.network.config['db_connection']['section']
        
        if not ego_db == edisgo_db:
            if not self._suppress_log:
                logger.warning(
                        ("eDisGo database configuration (db: '{}') "
                        + "will be overwritten with database configuration "
                        + "from eGo's scenario settings (db: '{}')").format(
                                edisgo_db,
                                ego_db))
            edisgo_grid.network.config['db_connection']['section'] = ego_db
            
        # Versioned
        ego_gridversion = self._grid_version
        if ego_gridversion == None:
            ego_versioned = 'model_draft'
            if not self._suppress_log:
                logger.info("eGo's grid_version == None is "
                            +"evaluated as data source: model_draft")
        else:
            ego_versioned = 'versioned'
            if not self._suppress_log:
                logger.info(("eGo's grid_version == '{}' is "
                            +"evaluated as data source: versioned").format(
                                    ego_gridversion))
        
        edisgo_versioned = edisgo_grid.network.config[
                'data_source']['oedb_data_source']
        
        if not ego_versioned == edisgo_versioned:
            if not self._suppress_log:
                logger.warning(
                        ("eDisGo data source configuration ('{}') "
                        + "will be overwritten with data source config. from "
                        + "eGo's scenario settings (data source: '{}')"
                        ).format(
                                edisgo_versioned,
                                ego_versioned))
            edisgo_grid.network.config[
                    'data_source']['oedb_data_source'] = ego_versioned       
            
        # Gridversion    
        ego_gridversion = self._grid_version
        edisgo_gridversion = edisgo_grid.network.config[
                'versioned']['version']
        
        if not ego_gridversion == edisgo_gridversion:
            if not self._suppress_log:
                logger.warning(
                        ("eDisGo version configuration (version: '{}') "
                        + "will be overwritten with version configuration "
                        + "from eGo's scenario settings (version: '{}')"
                        ).format(
                                edisgo_gridversion,
                                ego_gridversion))
            edisgo_grid.network.config[
                    'versioned']['version'] = ego_gridversion
                
        self._suppress_log = True
        
    def _set_scenario_settings(self):
               
        self._csv_import = self._json_file['eGo']['csv_import_eDisGo']

        # eTraGo args
        self._etrago_args = self._json_file['eTraGo']
        self._scn_name = self._etrago_args['scn_name']
        self._ext_storage = (
            'storages' in self._etrago_args['extendable']
        )
        if self._ext_storage:
            logger.info("eTraGo Dataset used extendable storages")

        self._pf_post_lopf = self._etrago_args['pf_post_lopf']

        # eDisGo args import
        if self._csv_import:

            with open(os.path.join(
                    self._csv_import,
                    'edisgo_args.json')) as f:
                edisgo_args = json.load(f)

            self._json_file['eDisGo'] = edisgo_args
            logger.info("All eDisGo settings are taken from CSV folder"
                        + "(scenario settings are ignored)")
            # This overwrites the original object...

        # Imported or directly from the Settings
        ## eDisGo section of the settings
        self._edisgo_args = self._json_file['eDisGo']

        ## Reading all eDisGo settings
        #TODO: Integrate into a for-loop
        self._db_section = self._edisgo_args['db']
        self._grid_version = self._edisgo_args['gridversion']
        self._timesteps_pfa = self._edisgo_args['timesteps_pfa']
        self._solver = self._edisgo_args['solver']
        self._curtailment_voltage_threshold = self._edisgo_args[
                'curtailment_voltage_threshold']       
        self._ding0_files = self._edisgo_args['ding0_files']
        self._choice_mode = self._edisgo_args['choice_mode']
        self._parallelization = self._edisgo_args['parallelization']
        self._initial_reinforcement = self._edisgo_args[
            'initial_reinforcement']        
        self._storage_distribution = self._edisgo_args['storage_distribution']
        self._apply_curtailment = self._edisgo_args['apply_curtailment']
        self._cluster_attributes = self._edisgo_args['cluster_attributes']
        self._only_cluster = self._edisgo_args['only_cluster']
        self._max_workers = self._edisgo_args['max_workers']
        self._max_cos_phi_renewable = self._edisgo_args[
            'max_cos_phi_renewable']
        self._results = self._edisgo_args['results']

        ## Some basic checks
        if (self._storage_distribution is True) & (self._ext_storage is False):
            logger.warning("Storage distribution (MV grids) is active, "
                           + "but eTraGo dataset has no extendable storages")
        if not self._initial_reinforcement:
            raise NotImplementedError(
                "Skipping the initial reinforcement is not yet implemented"
            )
        if self._only_cluster:
            logger.warning("This eDisGo run only returns cluster results")
            
        # Versioning
        if self._grid_version is not None:
            self._versioned = True
        else:
            self._versioned = False

    def _edisgo_scenario_translation(self):

        # Scenario translation
        if self._scn_name == 'Status Quo':
            self._generator_scn = None
        elif self._scn_name == 'NEP 2035':
            self._generator_scn = 'nep2035'
        elif self._scn_name == 'eGo 100':
            self._generator_scn = 'ego100'

    def _successfull_grids(self):
        """
        Calculates the relative number of successfully calculated grids,
        including the cluster weightings
        """

        total, success, fail = 0, 0, 0
        for key, value in self._edisgo_grids.items():

            weight = self._grid_choice.loc[
                self._grid_choice['the_selected_network_id'] == key
            ]['no_of_points_per_cluster'].values[0]

            total += weight
            if hasattr(value, 'network'):
                success += weight
            else:
                fail += weight
        return success/total

    def _analyze_cluster_attributes(self):
        """
        Analyses the attributes wind and solar capacity and farthest node
        for clustering.
        These are considered the "standard" attributes for the MV grid
        clustering.
        """
        analyze_attributes(self._ding0_files)

    def _cluster_mv_grids(
            self,
            no_grids):
        """
        Clusters the MV grids based on the attributes, for a given number
        of MV grids

        Parameters
        ----------
        no_grids : int
            Desired number of clusters (of MV grids)

        Returns
        -------
        :pandas:`pandas.DataFrame<dataframe>`
            Dataframe containing the clustered MV grids and their weightings

        """

        # TODO: This first dataframe contains the standard attributes...
        # ...Create an Interface in order to use attributes more flexibly.
        # Make this function more generic.
        attributes_path = self._ding0_files + '/attributes.csv'

        if not os.path.isfile(attributes_path):
            logger.info('Attributes file is missing')
            logger.info('Attributes will be calculated')
            self._analyze_cluster_attributes()

        df = pd.read_csv(self._ding0_files + '/attributes.csv')
        df = df.set_index('id')
        df.drop(['Unnamed: 0'], inplace=True, axis=1)
        df.rename(
            columns={
                "Solar_cumulative_capacity": "solar_cap",
                "Wind_cumulative_capacity": "wind_cap",
                "The_Farthest_node": "farthest_node"},
            inplace=True)

        if 'extended_storage' in self._cluster_attributes:
            if self._ext_storage:
                storages = self._identify_extended_storages()
                if not (storages.max().values[0] == 0.):
                    df = pd.concat([df, storages], axis=1)
                    df.rename(
                        columns={"storage_p_nom": "extended_storage"},
                        inplace=True)
                else:
                    logger.warning('Extended storages all 0. \
                                   Therefore, extended storages \
                                   are excluded from clustering')

        found_atts = [
            i for i in self._cluster_attributes if i in df.columns
        ]
        missing_atts = [
            i for i in self._cluster_attributes if i not in df.columns
        ]

        logger.info(
            'Available attributes are: {}'.format(df.columns.tolist())
        )
        logger.info(
            'Chosen/found attributes are: {}'.format(found_atts)
        )

        if len(missing_atts) > 0:
            logger.warning(
                'Missing attributes: {}'.format(missing_atts)
            )
            if 'extended_storage' in missing_atts:
                logger.info('Hint: eTraGo dataset must contain '
                            'extendable storages in order to include '
                            'storage extension in MV grid clustering.')

        return cluster_mv_grids(
            no_grids,
            cluster_base=df)

    def _identify_extended_storages(self):

        conn = db.connection(section=self._db_section)
        session_factory = sessionmaker(bind=conn)
        Session = scoped_session(session_factory)
        session = Session()

        all_mv_grids = self._check_available_mv_grids()

        storages = pd.DataFrame(
            index=all_mv_grids,
            columns=['storage_p_nom'])

        logger.info('Identifying extended storages')
        for mv_grid in all_mv_grids:
            bus_id = self._get_bus_id_from_mv_grid(session, mv_grid)

            stor_p_nom = self._etrago_network.storage_units.loc[
                (self._etrago_network.storage_units['bus'] == str(bus_id))
                & (self._etrago_network.storage_units[
                    'p_nom_extendable'
                ] == True)
                & (self._etrago_network.storage_units['max_hours'] <= 20.)
            ]['p_nom_opt']

            if len(stor_p_nom) == 1:
                stor_p_nom = stor_p_nom.values[0]
            elif len(stor_p_nom) == 0:
                stor_p_nom = 0.
            else:
                raise IndexError

            storages.at[mv_grid, 'storage_p_nom'] = stor_p_nom

        Session.remove()

        return storages

    def _check_available_mv_grids(self):
        """
        Checks all available MV grids in the given folder (from the settings)

        Returns
        -------
        :obj:`list`
            List of MV grid ID's

        """
        mv_grids = []
        for file in os.listdir(self._ding0_files):
            if file.endswith('.pkl'):
                mv_grids.append(
                    int(file.replace(
                        'ding0_grids__', ''
                    ).replace('.pkl', '')))

        return mv_grids

    def _set_grid_choice(self):
        """
        Sets the grid choice based on the settings file

        """

        choice_df = pd.DataFrame(
            columns=[
                'no_of_points_per_cluster',
                'the_selected_network_id',
                'represented_grids'])

        if self._choice_mode == 'cluster':
            no_grids = self._edisgo_args['no_grids']
            logger.info('Clustering to {} MV grids'.format(no_grids))

            cluster_df = self._cluster_mv_grids(no_grids)
            choice_df[
                'the_selected_network_id'
            ] = cluster_df['the_selected_network_id']
            choice_df[
                'no_of_points_per_cluster'
            ] = cluster_df['no_of_points_per_cluster']
            choice_df[
                'represented_grids'
            ] = cluster_df['represented_grids']

        elif self._choice_mode == 'manual':
            man_grids = self._edisgo_args['manual_grids']

            choice_df['the_selected_network_id'] = man_grids
            choice_df['no_of_points_per_cluster'] = 1
            choice_df['represented_grids'] = [
                [mv_grid_id]
                for mv_grid_id
                in choice_df['the_selected_network_id']]

            logger.info(
                'Calculating manually chosen MV grids {}'.format(man_grids)
            )

        elif self._choice_mode == 'all':
            mv_grids = self._check_available_mv_grids()

            choice_df['the_selected_network_id'] = mv_grids
            choice_df['no_of_points_per_cluster'] = 1
            choice_df['represented_grids'] = [
                [mv_grid_id]
                for mv_grid_id
                in choice_df['the_selected_network_id']]

            no_grids = len(mv_grids)
            logger.info(
                'Calculating all available {} MV grids'.format(no_grids)
            )

        self._grid_choice = choice_df

    def _run_edisgo_pool(self):
        """
        Runs eDisGo for the chosen grids

        """
        parallelization = self._parallelization

        if parallelization is True:
            logger.info('Run eDisGo parallel')
            mv_grids = self._grid_choice['the_selected_network_id'].tolist()
            no_cpu = mp2.cpu_count()
            if no_cpu > self._max_workers:
                no_cpu = self._max_workers
                logger.info(
                    'Number of workers limited to {} by user'.format(
                        self._max_workers
                    ))

            self._edisgo_grids = run_edisgo_pool_flexible(
                mv_grids,
                lambda *xs: xs[1]._run_edisgo(xs[0]),
                (self,),
                workers=no_cpu)

        else:
            logger.info('Run eDisGo sequencial')
            no_grids = len(self._grid_choice)
            count = 0
            for idx, row in self._grid_choice.iterrows():
                prog = '%.1f' % (count / no_grids * 100)
                logger.info(
                    '{} % Calculated by eDisGo'.format(prog)
                )

                mv_grid_id = int(row['the_selected_network_id'])
                logger.info(
                    'MV grid {}'.format(mv_grid_id)
                )
                try:
                    edisgo_grid = self._run_edisgo(mv_grid_id)
                    self._edisgo_grids[
                        mv_grid_id
                    ] = edisgo_grid
                except Exception as e:
                    self._edisgo_grids[mv_grid_id] = e
                    logger.exception(
                        'MV grid {} failed: \n'.format(mv_grid_id)
                    )
                count += 1

    def _run_edisgo(
            self,
            mv_grid_id):
        """
        Performs a single eDisGo run

        Parameters
        ----------
        mv_grid_id : int
            MV grid ID of the ding0 grid

        Returns
        -------
        :class:`edisgo.grid.network.EDisGo`
            Returns the complete eDisGo container, also including results
        """
        storage_integration = self._storage_distribution
        apply_curtailment = self._apply_curtailment

        logger.info(
            'MV grid {}: Calculating interface values'.format(mv_grid_id))

        conn = db.connection(section=self._db_section)
        session_factory = sessionmaker(bind=conn)
        Session = scoped_session(session_factory)
        session = Session()

        # Query bus ID for this MV grid
        bus_id = self._get_bus_id_from_mv_grid(session, mv_grid_id)

        # Calculate Interface values for this MV grid
        specs = get_etragospecs_direct(
            session,
            bus_id,
            self._etrago_network,
            self._scn_name,
            self._grid_version,
            self._pf_post_lopf,
            self._max_cos_phi_renewable)
        Session.remove()

        # Get ding0 (MV grid) form folder
        ding0_filepath = (
            self._ding0_files
            + '/ding0_grids__'
            + str(mv_grid_id)
            + '.pkl')

        if not os.path.isfile(ding0_filepath):
            msg = 'No MV grid file for MV grid {}'.format(mv_grid_id)
            logger.error(msg)
            raise Exception(msg)

        # Initalize eDisGo with this MV grid
        logger.info(("MV grid {}: Initialize MV grid").format(mv_grid_id))        

        edisgo_grid = EDisGo(ding0_grid=ding0_filepath,
                             worst_case_analysis='worst-case')
        
        logger.info(("MV grid {}: Changing eDisGo's voltage configurations " 
                     + "for initial reinforcement").format(mv_grid_id)) 
                
        edisgo_grid.network.config[
                'grid_expansion_allowed_voltage_deviations'] = {
                'hv_mv_trafo_offset': 0.04,
                'hv_mv_trafo_control_deviation': 0.0,
                'mv_load_case_max_v_deviation': 0.055,
                'mv_feedin_case_max_v_deviation': 0.02,
                'lv_load_case_max_v_deviation': 0.065,
                'lv_feedin_case_max_v_deviation': 0.03,
                'mv_lv_station_load_case_max_v_deviation': 0.02,
                'mv_lv_station_feedin_case_max_v_deviation': 0.01
            }   
                   
        # Inital grid reinforcements
        logger.info(("MV grid {}: Initial MV grid reinforcement "
                     +"(worst-case anaylsis)").format(mv_grid_id))
      
        edisgo_grid.reinforce()
        
        # Get costs for initial reinforcement
        # TODO: Implement a separate cost function
        costs_grouped = \
            edisgo_grid.network.results.grid_expansion_costs.groupby(
                ['type']).sum()
        costs = pd.DataFrame(
                costs_grouped.values,
                columns=costs_grouped.columns,
                index=[[edisgo_grid.network.id] * len(costs_grouped), 
                       costs_grouped.index]).reset_index()
        costs.rename(columns={'level_0': 'grid'}, inplace=True)
        
        costs_before = costs
    
        total_costs_before_EUR = costs_before['total_costs'].sum() * 1000
        logger.info(
            ("MV grid {}: Costs for initial "
             + "reinforcement: EUR {}").format(
                mv_grid_id,
                "{0:,.2f}".format(total_costs_before_EUR)))

        logger.info((
                "MV grid {}: Resetting grid after initial reinforcement"
                     ).format(mv_grid_id)) 
        edisgo_grid.network.results = Results(edisgo_grid.network)
        # Reload the (original) eDisGo configs
        edisgo_grid.network.config = None
          
        # eTraGo case begins here
        logger.info("MV grid {}: eTraGo feed-in case".format(mv_grid_id))
        
        # Update eDisGo settings (from config files) with scenario settings
        logger.info("MV grid {}: Updating eDisgo configuration".format(
                mv_grid_id))                
        # Update configs with eGo's scenario settings
        self._update_edisgo_configs(edisgo_grid)
        
        # Generator import for NEP 2035 and eGo 100 scenarios
        if self._generator_scn:
            logger.info(
                'Importing generators for scenario {}'.format(
                    self._scn_name)
            )
            edisgo_grid.import_generators(
                generator_scenario=self._generator_scn)
        else:
            logger.info(
                'No generators imported for scenario {}'.format(
                    self._scn_name)
            )
            edisgo_grid.network.pypsa = None

        # Time Series from eTraGo
        logger.info('Updating eDisGo timeseries with eTraGo values')
        if self._pf_post_lopf:
            logger.info('(Including reactive power)')
            edisgo_grid.network.timeseries = TimeSeriesControl(
                network=edisgo_grid.network,
                timeseries_generation_fluctuating=specs['ren_potential'],
                timeseries_generation_dispatchable=specs['conv_dispatch'],
                timeseries_generation_reactive_power=specs['reactive_power'],
                timeseries_load='demandlib',
                timeindex=specs['conv_dispatch'].index).timeseries
        else:
            logger.info('(Only active power)')
            edisgo_grid.network.timeseries = TimeSeriesControl(
                network=edisgo_grid.network,
                timeseries_generation_fluctuating=specs['ren_potential'],
                timeseries_generation_dispatchable=specs['conv_dispatch'],
                timeseries_load='demandlib',
                timeindex=specs['conv_dispatch'].index).timeseries

        # Curtailment
        if apply_curtailment:
            logger.info('Including Curtailment')

            gens_df = tools.get_gen_info(edisgo_grid.network)
            solar_wind_capacities = gens_df.groupby(
                by=['type', 'weather_cell_id']
            )['nominal_capacity'].sum()

            curt_cols = [
                i for i in specs['ren_curtailment'].columns
                if i in solar_wind_capacities.index
            ]

            if not curt_cols:
                raise ImportError(
                    ("MV grid {}: Data doesn't match").format(mv_grid_id))

            curt_abs = pd.DataFrame(
                columns=pd.MultiIndex.from_tuples(curt_cols))

            for col in curt_abs:
                curt_abs[col] = (
                    specs['ren_curtailment'][col]
                    * solar_wind_capacities[col])

            edisgo_grid.curtail(
                curtailment_timeseries=curt_abs,
                methodology='voltage-based',
                solver=self._solver,
                voltage_threshold=self._curtailment_voltage_threshold)
        else:
            logger.info('No curtailment applied')

        # Storage Integration
        if storage_integration:
            if self._ext_storage:
                if not specs['battery_p_series'] is None:
                    logger.info('Integrating storages in MV grid')
                    edisgo_grid.integrate_storage(
                        timeseries=specs['battery_p_series'],
                        position='distribute_storages_mv',
                        timeseries_reactive_power=specs[
                            'battery_q_series'
                        ])  # None if no pf_post_lopf
        else:
            logger.info('No storage integration')
    

        logger.info("MV grid {}: eDisGo grid analysis".format(mv_grid_id))

        edisgo_grid.reinforce(timesteps_pfa=self._timesteps_pfa)

        return edisgo_grid

    def _save_edisgo_results(self):

        if not os.path.exists(self._results):
            os.makedirs(self._results)

        with open(
                os.path.join(self._results, 'edisgo_args.json'),
                'w') as fp:
            json.dump(self._edisgo_args, fp)

        self._grid_choice.to_csv(self._results + '/grid_choice.csv')

        for mv_grid_id in self._edisgo_grids:
            print(mv_grid_id)

            grid_result = os.path.join(
                self._results,
                str(mv_grid_id))

            try:
                self._edisgo_grids[
                    mv_grid_id
                ].network.results.save(grid_result)
            except:
                logger.warning(
                    "MV grid {} could not be saved".format(mv_grid_id))

    def _laod_edisgo_results(self):

        # Load the grid choice form CSV
        self._grid_choice = pd.read_csv(
            os.path.join(self._csv_import, 'grid_choice.csv'),
            index_col=0)
        self._grid_choice['represented_grids'] = self._grid_choice.apply(
                lambda x: eval(x['represented_grids']), axis=1)
        
        for idx, row in self._grid_choice.iterrows():
            mv_grid_id = int(row['the_selected_network_id'])

            try:
                # Grid expansion costs
                file_path = os.path.join(
                    self._csv_import,
                    str(mv_grid_id),
                    'grid_expansion_results',
                    'grid_expansion_costs.csv')
    
                grid_expansion_costs = pd.read_csv(
                    file_path,
                    index_col=0)
               
                # PyPSA network
                pypsa_path = os.path.join(
                    self._csv_import,
                    str(mv_grid_id),
                    'pypsa_network')
                
                imported_pypsa = pypsa.Network()
                imported_pypsa.import_from_csv_folder(pypsa_path)
                
                # Storages
                storage_path = os.path.join(
                    self._csv_import,
                    str(mv_grid_id),
                    'storage_integration_results',
                    'storages.csv')
                
                if os.path.exists(storage_path):
                    storages = pd.read_csv(
                            storage_path,
                            index_col=0)
                else:
                    storages = pd.DataFrame(
                            columns=['nominal_power','voltage_level'])
                    
                edisgo_grid = _EDisGoImported(
                        grid_expansion_costs, 
                        imported_pypsa,
                        storages)
                
                self._edisgo_grids[
                    mv_grid_id
                ] = edisgo_grid
    
                logger.info("Imported MV grid {}".format(mv_grid_id))
            except:
                self._edisgo_grids[
                    mv_grid_id
                ] = "This grid failed to reimport"

                logger.warning(
                    "MV grid {} could not be loaded".format(mv_grid_id))

    def _get_mv_grid_from_bus_id(self, session, bus_id):
        """
        Queries the MV grid ID for a given eTraGo bus

        Parameters
        ----------
        bus_id : int
            eTraGo bus ID

        Returns
        -------
        int
            MV grid (ding0) ID

        """

        if self._versioned is True:
            ormclass_hvmv_subst = grid.__getattribute__(
                'EgoDpHvmvSubstation'
            )
            subst_id = session.query(
                ormclass_hvmv_subst.subst_id
            ).filter(
                ormclass_hvmv_subst.otg_id == bus_id,
                ormclass_hvmv_subst.version == self._grid_version
            ).scalar()

        if self._versioned is False:
            ormclass_hvmv_subst = model_draft.__getattribute__(
                'EgoGridHvmvSubstation'
            )
            subst_id = session.query(
                ormclass_hvmv_subst.subst_id
            ).filter(
                ormclass_hvmv_subst.otg_id == bus_id
            ).scalar()

        return subst_id

    def _get_bus_id_from_mv_grid(self, session, subst_id):
        """
        Queries the eTraGo bus ID for given MV grid (ding0) ID

        Parameters
        ----------
        subst_id : int
            MV grid (ding0) ID

        Returns
        -------
        int
            eTraGo bus ID

        """

        if self._versioned is True:
            ormclass_hvmv_subst = grid.__getattribute__(
                'EgoDpHvmvSubstation'
            )
            bus_id = session.query(
                ormclass_hvmv_subst.otg_id
            ).filter(
                ormclass_hvmv_subst.subst_id == subst_id,
                ormclass_hvmv_subst.version == self._grid_version
            ).scalar()

        if self._versioned is False:
            ormclass_hvmv_subst = model_draft.__getattribute__(
                'EgoGridHvmvSubstation'
            )
            bus_id = session.query(
                ormclass_hvmv_subst.otg_id
            ).filter(
                ormclass_hvmv_subst.subst_id == subst_id
            ).scalar()

        return bus_id


class _ETraGoData:
    """
    Container for minimal eTraGo network. This minimal network is required
    for the parallelization of eDisGo.

    """

    def __init__(self, etrago_network):

        self.snapshots = getattr(
            etrago_network, "snapshots")
        self.storage_units = getattr(
            etrago_network, "storage_units")
        self.storage_units_t = getattr(
            etrago_network, "storage_units_t")
        self.generators = getattr(
            etrago_network, "generators")
        self.generators_t = getattr(
            etrago_network, "generators_t")


class _EDisGoImported:
    """
    Imported (reduced) eDisGo class.
    This class allows the import reduction to only the attributes used in eGo
    """

    def __init__(
            self,
            grid_expansion_costs,
            pypsa,
            storages):

        self.network = _NetworkImported(
            grid_expansion_costs,
            pypsa,
            storages)


class _NetworkImported:
    """
    Reduced eDisG network class, used of eGo's reimport
    """

    def __init__(
            self,
            grid_expansion_costs,
            pypsa,
            storages):

        self.results = _ResultsImported(
            grid_expansion_costs,
            storages)
        self.pypsa = pypsa


class _ResultsImported:
    """
    Reduced eDisG results class, used of eGo's reimport
    """

    def __init__(
            self,
            grid_expansion_costs,
            storages):

        self.grid_expansion_costs = grid_expansion_costs
        self.storages = storages
    
        <|MERGE_RESOLUTION|>--- conflicted
+++ resolved
@@ -165,7 +165,6 @@
         """
         return self._grid_investment_costs
     
-<<<<<<< HEAD
     def get_mv_grid_from_bus_id(self, bus_id):
         """
         Queries the MV grid ID for a given eTraGo bus
@@ -219,10 +218,9 @@
         Session.remove()
         
         return bus_id
-=======
+
     def _init_status(self):
         self._grid_choice['the_selected_network_id']
->>>>>>> 8cdcafde
     
     def _update_edisgo_configs(self, edisgo_grid):
         
