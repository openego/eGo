import json
import os

# import scenario settings **args

def get_scenario_setting(json_file='scenario_setting.json'):
    """ Get and open json file with scenaio settings of eGo

    Parameter:
    ----------

    json_file (str):
        default: 'scenario_setting.json'
        Name of scenario setting json file
    """
    path = os.getcwd()
<<<<<<< HEAD
    with open(path +'/scenario_setting.json') as f:
      scenario_setting = json.load(f)
=======
    with open(path +'/'+json_file) as f:
      scn_set = json.load(f)

    if scn_set['global'].get('eTraGo') == True:
        print('Use eTraGo settings')

    if scn_set['global'].get('eDisGo') == True:
        print('Use eDisGo settings')

    return scn_set

def get_time_steps(args):
    """ Get time step of calculation by scenario settings.

    Parameter:
    ----------
    args (dict):
        dict of 'scenario_setting.json'

    Result:
    -------
    time_step (int):
        Number of timesteps of the calculation.
    """

    end   = args['eTraGo'].get('end_snapshot')
    start = args['eTraGo'].get('start_snapshot')
    time_step = end - start
>>>>>>> 43a78fc1

    return time_step<|MERGE_RESOLUTION|>--- conflicted
+++ resolved
@@ -14,10 +14,7 @@
         Name of scenario setting json file
     """
     path = os.getcwd()
-<<<<<<< HEAD
-    with open(path +'/scenario_setting.json') as f:
-      scenario_setting = json.load(f)
-=======
+
     with open(path +'/'+json_file) as f:
       scn_set = json.load(f)
 
@@ -46,6 +43,5 @@
     end   = args['eTraGo'].get('end_snapshot')
     start = args['eTraGo'].get('start_snapshot')
     time_step = end - start
->>>>>>> 43a78fc1
 
     return time_step